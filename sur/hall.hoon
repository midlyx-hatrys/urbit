::
::::  /sur/hall/hoon
  ::
|%
::
::TODO  use different words for different kinds of burdens
::TODO  rename det/delta in most place? they may be (different kinds of) deltas,
::      but location in control flow already indicates delta-ness.
::
:>  #
:>  #  %wrappers
:>  #
:>    wrapper molds, for semantic clarity.
+|
::
<<<<<<< HEAD
++  name  knot                                          ::<  circle name
++  nick  cord                                          ::<  local nickname
=======
::TODO  rename
++  naem  term                                          :<  circle name
++  nick  cord                                          :<  local nickname
>>>>>>> ff5c9ae0
::
:>  #
:>  #  %query-models
:>  #
:>    models relating to queries, their results and updates.
+|
::
<<<<<<< HEAD
++  query                                               ::>  query paths
  $%  {$client $~}                                      ::<  shared ui state
      {$circles who/ship}                               ::<  readable circles
      {$public $~}                                      ::<  public memberships
      {$burden who/ship}  ::TODO  eventually, nom/name. ::<  duties to share
      {$report $~}                                      ::<  duty reports
      {$peers nom/name}                                 ::<  readers of story
      $:  $circle                                       ::>  story query
          nom/name                                      ::<  circle name
          wer/(unit circle)                             ::<  from source
          wat/(set circle-data)                         ::<  data to get
          ran/range                                     ::<  query duration
=======
++  query                                               :>  query paths
  $%  {$client $~}                                      :<  shared ui state
      {$circles who/ship}                               :<  readable circles
      {$public $~}                                      :<  public memberships
      {$burden who/ship}  ::TODO  eventually, nom/naem. :<  duties to share
      {$report $~}                                      :<  duty reports
      {$peers nom/naem}                                 :<  readers of story
      $:  $circle                                       :>  story query
          nom/naem                                      :<  circle name
          wer/(unit circle)                             :<  from source
          wat/(set circle-data)                         :<  data to get
          ran/range                                     :<  query duration
>>>>>>> ff5c9ae0
      ==                                                ::
      ::TODO  in the future, we may want much more      ::
      ::      detailed querying abilities.              ::
  ==                                                    ::
++  circle-data                                         :>  kinds of circle data
  $?  $grams                                            :<  messages
      $group-l                                          :<  local presence
      $group-r                                          :<  remote presences
      $config-l                                         :<  local config
      $config-r                                         :<  remote configs
  ==                                                    ::
++  range                                               :>  inclusive msg range
  %-  unit                                              :<  ~ means everything
  $:  hed/place                                         :<  start of range
      tal/(unit place)                                  :<  opt end of range
  ==                                                    ::
++  place                                               :>  range indicators
  $%  {$da @da}                                         :<  date
      {$ud @ud}                                         :<  message number
  ==                                                    ::
<<<<<<< HEAD
++  prize                                               ::>  query result
  $%  {$client prize-client}                            ::<  /client
      {$circles cis/(set name)}                         ::<  /circles
      {$public cis/(set circle)}                        ::<  /public
      {$burden sos/(map name burden)}                   ::<  /burden
      {$report $~}                                      ::<  /report
      {$peers pes/(jar ship query)}                     ::<  /peers
      {$circle package}                                 ::<  /circle
=======
++  prize                                               :>  query result
  $%  {$client prize-client}                            :<  /client
      {$circles cis/(set naem)}                         :<  /circles
      {$public cis/(set circle)}                        :<  /public
      {$burden sos/(map naem burden)}                   :<  /burden
      {$report $~}                                      :<  /report
      {$peers pes/(jar ship query)}                     :<  /peers
      {$circle package}                                 :<  /circle
>>>>>>> ff5c9ae0
  ==                                                    ::
++  prize-client                                        :>  shared ui state
  $:  gys/(jug char audience)                           :<  glyph bindings
      nis/(map ship nick)                               :<  local nicknames
  ==                                                    ::
<<<<<<< HEAD
++  rumor                                               ::>  query result change
  $%  {$client rum/rumor-client}                        ::<  /client
      {$circles add/? cir/name}                         ::<  /circles
      {$public add/? cir/circle}                        ::<  /public
      {$burden nom/name rum/rumor-story}                ::<  /burden
      {$peers add/? who/ship qer/query}                 ::<  /peers
      {$circle rum/rumor-story}                         ::<  /circle
=======
++  rumor                                               :>  query result change
  $%  {$client rum/rumor-client}                        :<  /client
      {$circles add/? cir/naem}                         :<  /circles
      {$public add/? cir/circle}                        :<  /public
      {$burden nom/naem rum/rumor-story}                :<  /burden
      {$peers add/? who/ship qer/query}                 :<  /peers
      {$circle rum/rumor-story}                         :<  /circle
>>>>>>> ff5c9ae0
  ==                                                    ::
++  rumor-client                                        :>  changed ui state
  $%  {$glyph diff-glyph}                               :<  un/bound glyph
      {$nick diff-nick}                                 :<  changed nickname
  ==                                                    ::
++  shipment                                            :>  standard payload
  $:  cos/lobby                                         :<  loc & rem configs
      pes/crowd                                         :<  loc & rem presences
  ==                                                    ::
++  burden                                              :>  full story state
  $:  gaz/(list telegram)                               :<  all messages
      shipment                                          :<  metadata
  ==                                                    ::
++  package                                             :>  story state
  $:  nes/(list envelope)                               :<  messages
      shipment                                          :<  metadata
  ==                                                    ::
++  diff-glyph  {bin/? gyf/char aud/audience}           :<  un/bound glyph
++  diff-nick   {who/ship nic/nick}                     :<  changed nickname
++  diff-story                                          :>  story change
  $%  {$new cof/config}                                 :<  new story
      {$bear bur/burden}                                :<  new inherited story
      {$peer add/? who/ship qer/query}                  :<  gain/lose subscriber
      {$config cir/circle dif/diff-config}              :<  new/changed config
      {$status cir/circle who/ship dif/diff-status}     :<  new/changed status
      {$remove $~}                                      :<  removed story
  ==                                                    ::
++  rumor-story                                         :>  story rumor
  $?  diff-story                                        :<  both in & outward
  $%  {$gram src/circle nev/envelope}                   :<  new/changed message
  ==  ==                                                ::
++  diff-config                                         :>  config change
  $%  {$full cof/config}                                :<  set w/o side-effects
      {$source add/? src/source}                        :<  add/rem sources
      {$caption cap/cord}                               :<  changed description
      {$filter fit/filter}                              :<  changed filter
      {$secure sec/security}                            :<  changed security
      {$permit add/? sis/(set ship)}                    :<  add/rem to b/w-list
      {$remove $~}                                      :<  removed config
  ==                                                    ::
++  diff-status                                         :>  status change
  $%  {$full sat/status}                                :<  fully changed status
      {$presence pec/presence}                          :<  changed presence
      {$human dif/diff-human}                           :<  changed name
      {$remove $~}                                      :<  removed status
  ==                                                    ::
++  diff-human                                          :>  name change
  $%  {$full man/human}                                 :<  fully changed name
      {$handle han/(unit cord)}                         :<  changed handle
      {$true tru/(unit truename)}                       :<  changed true name
  ==                                                    ::
::
:>  #
:>  #  %client-communication
:>  #
:>    hall interfaces for clients.
+|
::
++  action                                              :>  user action
  $%  ::  circle configuration                          ::
<<<<<<< HEAD
      {$create nom/name des/cord sec/security}          ::<  create circle
      {$delete nom/name why/(unit cord)}                ::<  delete + announce
      {$depict nom/name des/cord}                       ::<  change description
      {$filter nom/name fit/filter}                     ::<  change message rules
      {$permit nom/name inv/? sis/(set ship)}           ::<  invite/banish
      {$source nom/name sub/? srs/(set source)}         ::<  un/sub to/from src
=======
      {$create nom/naem des/cord sec/security}          :<  create circle
      {$delete nom/naem why/(unit cord)}                :<  delete + announce
      {$depict nom/naem des/cord}                       :<  change description
      {$filter nom/naem fit/filter}                     :<  change message rules
      {$permit nom/naem inv/? sis/(set ship)}           :<  invite/banish
      {$source nom/naem sub/? srs/(set source)}         :<  un/sub to/from src
>>>>>>> ff5c9ae0
      ::  messaging                                     ::
      {$convey tos/(list thought)}                      :<  post exact
      {$phrase aud/audience ses/(list speech)}          :<  post easy
      ::  personal metadata                             ::
      {$notify aud/audience pes/(unit presence)}        :<  our presence update
      {$naming aud/audience man/human}                  :<  our name update
      ::  changing shared ui                            ::
      {$glyph gyf/char aud/audience bin/?}              :<  un/bind a glyph
      {$nick who/ship nic/nick}                         :<  new identity
      ::  misc changes                                  ::
      {$public add/? cir/circle}                        :<  show/hide membership
  ==                                                    ::
::
:>  #
:>  #  %hall-communication
:>  #
:>    structures for communicating between halls.
+|
::
<<<<<<< HEAD
++  command                                             ::>  effect on story
  $%  {$publish tos/(list thought)}                     ::<  deliver
      {$present nos/(set name) dif/diff-status}         ::<  status update
      {$bearing $~}                                     ::<  prompt to listen
=======
++  command                                             :>  effect on story
  $%  {$publish tos/(list thought)}                     :<  deliver
      {$present nos/(set naem) dif/diff-status}         :<  status update
      {$bearing $~}                                     :<  prompt to listen
>>>>>>> ff5c9ae0
  ==                                                    ::
::
:>  #
:>  #  %circles
:>  #
:>    messaging targets and their metadata.
+|
::
<<<<<<< HEAD
++  circle     {hos/ship nom/name}                      ::<  native target
=======
++  circle     {hos/ship nom/naem}                      :<  native target
>>>>>>> ff5c9ae0
::  circle configurations.                              ::
++  lobby      {loc/config rem/(map circle config)}     :<  our & srcs configs
++  config                                              :>  circle config
  $:  src/(set source)                                  :<  active sources
      cap/cord                                          :<  description
      fit/filter                                        :<  message rules
      con/control                                       :<  restrictions
  ==                                                    ::
++  source  {cir/circle ran/range}                      :<  subscription target
++  filter                                              :>  content filters
  $:  cas/?                                             :<  dis/allow capitals
      utf/?                                             :<  dis/allow non-ascii
      ::TODO  maybe message length
  ==                                                    ::
++  control    {sec/security sis/(set ship)}            :<  access control
++  security                                            :>  security mode
  $?  $channel                                          :<  blacklist
      $village                                          :<  whitelist
      $journal                                          :<  pub r, whitelist w
      $mailbox                                          :<  our r, blacklist w
  ==                                                    ::
::  participant metadata.                               ::
++  crowd      {loc/group rem/(map circle group)}       :<  our & srcs presences
++  group      (map ship status)                        :<  presence map
++  status     {pec/presence man/human}                 :<  participant
++  presence                                            :>  status type
  $?  $gone                                             :<  absent
      $idle                                             :<  idle
      $hear                                             :<  present
      $talk                                             :<  typing
  ==                                                    ::
++  human                                               :>  human identifier
  $:  han/(unit cord)                                   :<  handle
      tru/(unit truename)                               :<  true name
  ==                                                    ::
++  truename   {fir/cord mid/(unit cord) las/cord}      :<  real-life name
::
:>  #
:>  #  %message-data
:>  #
:>    structures for containing main message data.
+|
::
::TODO  some structure for extra message state
::      local (to clients): delivery state, read flags
::      remote (to halls): sequence nr
++  envelope   {num/@ud gam/telegram}                   :<  outward message
++  telegram   {aut/ship thought}                       :<  whose message
++  thought                                             :>  inner message
  $:  uid/serial                                        :<  unique identifier
      aud/audience                                      :<  destinations
      wen/@da                                           :<  timestamp
      sep/speech                                        :<  content
  ==                                                    ::
++  speech                                              :>  content body
  $%  {$lin pat/? msg/cord}                             :<  no/@ text line
      {$url url/purf:eyre}                              :<  parsed url
      {$exp exp/cord res/(list tank)}                   :<  hoon line
      {$ire top/serial sep/speech}                      :<  in reply to
      {$fat tac/attache sep/speech}                     :<  attachment
      {$app app/term sep/speech}                        :<  app message
      {$inv inv/? cir/circle}                           :<  inv/ban for circle
  ==                                                    ::
++  attache                                             :>  attachment
  $%  {$name nom/cord tac/attache}                      :<  named attachment
      {$text (list cord)}                               :<  text lines
      {$tank (list tank)}                               :<  tank list
  ==                                                    ::
::
:>  #
:>  #  %message-metadata
:>  #
:>    structures for containing message metadata.
+|
::
++  serial     @uvH                                     :<  unique identifier
++  audience   (set circle)                             :<  destinations
++  tracking   (map circle delivery)                    :>  delivery per target
++  delivery                                            :>  delivery state
  $?  $pending                                          :<  undelivered
      $accepted                                         :<  received
      $rejected                                         :<  denied
  ==                                                    ::
--<|MERGE_RESOLUTION|>--- conflicted
+++ resolved
@@ -13,14 +13,9 @@
 :>    wrapper molds, for semantic clarity.
 +|
 ::
-<<<<<<< HEAD
-++  name  knot                                          ::<  circle name
-++  nick  cord                                          ::<  local nickname
-=======
 ::TODO  rename
-++  naem  term                                          :<  circle name
+++  name  term                                          :<  circle name
 ++  nick  cord                                          :<  local nickname
->>>>>>> ff5c9ae0
 ::
 :>  #
 :>  #  %query-models
@@ -28,33 +23,18 @@
 :>    models relating to queries, their results and updates.
 +|
 ::
-<<<<<<< HEAD
-++  query                                               ::>  query paths
-  $%  {$client $~}                                      ::<  shared ui state
-      {$circles who/ship}                               ::<  readable circles
-      {$public $~}                                      ::<  public memberships
-      {$burden who/ship}  ::TODO  eventually, nom/name. ::<  duties to share
-      {$report $~}                                      ::<  duty reports
-      {$peers nom/name}                                 ::<  readers of story
-      $:  $circle                                       ::>  story query
-          nom/name                                      ::<  circle name
-          wer/(unit circle)                             ::<  from source
-          wat/(set circle-data)                         ::<  data to get
-          ran/range                                     ::<  query duration
-=======
 ++  query                                               :>  query paths
   $%  {$client $~}                                      :<  shared ui state
       {$circles who/ship}                               :<  readable circles
       {$public $~}                                      :<  public memberships
-      {$burden who/ship}  ::TODO  eventually, nom/naem. :<  duties to share
+      {$burden who/ship}  ::TODO  eventually, nom/name. :<  duties to share
       {$report $~}                                      :<  duty reports
-      {$peers nom/naem}                                 :<  readers of story
+      {$peers nom/name}                                 :<  readers of story
       $:  $circle                                       :>  story query
-          nom/naem                                      :<  circle name
+          nom/name                                      :<  circle name
           wer/(unit circle)                             :<  from source
           wat/(set circle-data)                         :<  data to get
           ran/range                                     :<  query duration
->>>>>>> ff5c9ae0
       ==                                                ::
       ::TODO  in the future, we may want much more      ::
       ::      detailed querying abilities.              ::
@@ -75,47 +55,26 @@
   $%  {$da @da}                                         :<  date
       {$ud @ud}                                         :<  message number
   ==                                                    ::
-<<<<<<< HEAD
-++  prize                                               ::>  query result
-  $%  {$client prize-client}                            ::<  /client
-      {$circles cis/(set name)}                         ::<  /circles
-      {$public cis/(set circle)}                        ::<  /public
-      {$burden sos/(map name burden)}                   ::<  /burden
-      {$report $~}                                      ::<  /report
-      {$peers pes/(jar ship query)}                     ::<  /peers
-      {$circle package}                                 ::<  /circle
-=======
 ++  prize                                               :>  query result
   $%  {$client prize-client}                            :<  /client
-      {$circles cis/(set naem)}                         :<  /circles
+      {$circles cis/(set name)}                         :<  /circles
       {$public cis/(set circle)}                        :<  /public
-      {$burden sos/(map naem burden)}                   :<  /burden
+      {$burden sos/(map name burden)}                   :<  /burden
       {$report $~}                                      :<  /report
       {$peers pes/(jar ship query)}                     :<  /peers
       {$circle package}                                 :<  /circle
->>>>>>> ff5c9ae0
   ==                                                    ::
 ++  prize-client                                        :>  shared ui state
   $:  gys/(jug char audience)                           :<  glyph bindings
       nis/(map ship nick)                               :<  local nicknames
   ==                                                    ::
-<<<<<<< HEAD
-++  rumor                                               ::>  query result change
-  $%  {$client rum/rumor-client}                        ::<  /client
-      {$circles add/? cir/name}                         ::<  /circles
-      {$public add/? cir/circle}                        ::<  /public
-      {$burden nom/name rum/rumor-story}                ::<  /burden
-      {$peers add/? who/ship qer/query}                 ::<  /peers
-      {$circle rum/rumor-story}                         ::<  /circle
-=======
 ++  rumor                                               :>  query result change
   $%  {$client rum/rumor-client}                        :<  /client
-      {$circles add/? cir/naem}                         :<  /circles
+      {$circles add/? cir/name}                         :<  /circles
       {$public add/? cir/circle}                        :<  /public
-      {$burden nom/naem rum/rumor-story}                :<  /burden
+      {$burden nom/name rum/rumor-story}                :<  /burden
       {$peers add/? who/ship qer/query}                 :<  /peers
       {$circle rum/rumor-story}                         :<  /circle
->>>>>>> ff5c9ae0
   ==                                                    ::
 ++  rumor-client                                        :>  changed ui state
   $%  {$glyph diff-glyph}                               :<  un/bound glyph
@@ -176,21 +135,12 @@
 ::
 ++  action                                              :>  user action
   $%  ::  circle configuration                          ::
-<<<<<<< HEAD
-      {$create nom/name des/cord sec/security}          ::<  create circle
-      {$delete nom/name why/(unit cord)}                ::<  delete + announce
-      {$depict nom/name des/cord}                       ::<  change description
-      {$filter nom/name fit/filter}                     ::<  change message rules
-      {$permit nom/name inv/? sis/(set ship)}           ::<  invite/banish
-      {$source nom/name sub/? srs/(set source)}         ::<  un/sub to/from src
-=======
-      {$create nom/naem des/cord sec/security}          :<  create circle
-      {$delete nom/naem why/(unit cord)}                :<  delete + announce
-      {$depict nom/naem des/cord}                       :<  change description
-      {$filter nom/naem fit/filter}                     :<  change message rules
-      {$permit nom/naem inv/? sis/(set ship)}           :<  invite/banish
-      {$source nom/naem sub/? srs/(set source)}         :<  un/sub to/from src
->>>>>>> ff5c9ae0
+      {$create nom/name des/cord sec/security}          :<  create circle
+      {$delete nom/name why/(unit cord)}                :<  delete + announce
+      {$depict nom/name des/cord}                       :<  change description
+      {$filter nom/name fit/filter}                     :<  change message rules
+      {$permit nom/name inv/? sis/(set ship)}           :<  invite/banish
+      {$source nom/name sub/? srs/(set source)}         :<  un/sub to/from src
       ::  messaging                                     ::
       {$convey tos/(list thought)}                      :<  post exact
       {$phrase aud/audience ses/(list speech)}          :<  post easy
@@ -210,17 +160,10 @@
 :>    structures for communicating between halls.
 +|
 ::
-<<<<<<< HEAD
-++  command                                             ::>  effect on story
-  $%  {$publish tos/(list thought)}                     ::<  deliver
-      {$present nos/(set name) dif/diff-status}         ::<  status update
-      {$bearing $~}                                     ::<  prompt to listen
-=======
 ++  command                                             :>  effect on story
   $%  {$publish tos/(list thought)}                     :<  deliver
-      {$present nos/(set naem) dif/diff-status}         :<  status update
+      {$present nos/(set name) dif/diff-status}         :<  status update
       {$bearing $~}                                     :<  prompt to listen
->>>>>>> ff5c9ae0
   ==                                                    ::
 ::
 :>  #
@@ -229,11 +172,7 @@
 :>    messaging targets and their metadata.
 +|
 ::
-<<<<<<< HEAD
-++  circle     {hos/ship nom/name}                      ::<  native target
-=======
-++  circle     {hos/ship nom/naem}                      :<  native target
->>>>>>> ff5c9ae0
+++  circle     {hos/ship nom/name}                      :<  native target
 ::  circle configurations.                              ::
 ++  lobby      {loc/config rem/(map circle config)}     :<  our & srcs configs
 ++  config                                              :>  circle config
