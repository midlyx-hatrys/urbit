--- conflicted
+++ resolved
@@ -1,11 +1,7 @@
-<<<<<<< HEAD
 ::
 ::::  /hoon/markdown/sur
   ::
 |%
-=======
-|%  
->>>>>>> 7fde2eb2
 ++  down  (list elem)
 ++  kids  (list inline)
 ++  inline
