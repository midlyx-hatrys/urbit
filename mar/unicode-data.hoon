--- conflicted
+++ resolved
@@ -59,31 +59,16 @@
     ::
     ::  TODO: This seems to be where the nest-fail is. There's an extra @ here?
     ++  decomposition-mapping
-<<<<<<< HEAD
-      ;~  pose
-        :: a tag and a list of characters to decompose to
-        %+  stag  ~
-          ;~  plug
-            ;~  pose
-              (stag ~ (ifix [gal ;~(plug gar ace)] decomp-tag))
-              (easy ~)
-            ==
-            (cook |=(a=(list @c) a) (most ace hex))
-          ==
-        ::  no decomposition information
-        (easy ~)
-=======
       %-  punt  :: optional
       :: a tag and a list of characters to decompose to
       ;~  plug
         (punt (ifix [gal ;~(plug gar ace)] decomp-tag))
-        (cook |=(a/(list @c) a) (most ace hex))
->>>>>>> 40050a49
+        (cook |=(a=(list @c) a) (most ace hex))
       ==
     ::
     ++  decomp-tag
       %+  sear  (soft decomp-tag:unicode-data)
-      %+  cook  |=(a/term ?+(a a $nobreak %no-break))  ::REVIEW or just change the type
+      %+  cook  |=(a=term ?+(a a $nobreak %no-break))  ::REVIEW or just change the type
       :(cook crip cass (star alf))
     ::
     ++  string-number
