--- conflicted
+++ resolved
@@ -100,12 +100,7 @@
   _submitComment: (e) ->
     $t = $(e.target).closest('.item')
     val = $t.find('.comment .input').text()
-<<<<<<< HEAD
-    WorkActions.addComment id,@props.item.version,val
-=======
-
     WorkActions.addComment @props.item,val
->>>>>>> 307b02c3
 
   formatDate: (d) ->
     return "" if d is null
@@ -144,7 +139,6 @@
         draggable:true
         @onDragStart,@onDragEnd
       }, [
-<<<<<<< HEAD
         (div {
           className:'header'
           },[
@@ -159,10 +153,6 @@
               ])
             (@renderField 'audience', {}, @formatAudience) # no onKeyUp?
           ])
-=======
-        (div {className:'owner ib','data-key':'owner'},owner)
-        (@renderField 'audience', {}, @formatAudience) # no onKeyUp?
->>>>>>> 307b02c3
         (div {className:'sort ib top'}, @props.item.sort)
         (div {className:'done ib', onClick:@_markDone}, '')
         (@renderTopField 'title', {@onFocus,@onKeyDown,@onKeyUp})
