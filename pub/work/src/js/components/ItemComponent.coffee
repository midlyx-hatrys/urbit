recl = React.createClass
{div,textarea} = React.DOM

WorkActions   = require '../actions/WorkActions.coffee'

module.exports = recl
  onDragStart: (e) ->
    $t = $(e.target)
    @dragged = $t.closest('.item')
    e.dataTransfer.effectAllowed = 'move'
    e.dataTransfer.setData 'text/html',e.currentTarget
    @props._dragStart e,@
  
  onDragEnd: (e) -> @props._dragEnd e,@

  onKeyDown: (e) -> 
    @props._keyDown e,@

    kc = e.keyCode

    switch kc
      # tab - expand
      when 9
        if @state.expand is false
          @setState {expand:true}
      # esc - collapse
      when 27
        @setState {expand:false}

    if (kc is 9 and @state.expand is false) or (kc is 27) 
      e.preventDefault()
      return

  getVal: ($el,key) ->
    if $el[0].tagName is 'TEXTAREA'
      return $el.val()
    else
      if key is 'date_due'
        d = $el.text().slice(1).replace(/\./g, "-")
        return NaN if d.length < 8
        return new Date(d).valueOf()      
      if key is 'tags'
        return $el.text().trim().split(" ")
      if key is 'audience'
        a = $el.text().trim().split(" ")
        a = a.map (_a) -> "~#{_a}"
        return a
      return $el.text()

  compareVal: (l,n,key) ->
    if key is 'tags' or key is 'audience'
      return (_.xor(l,n).length > 0)
    if key is 'date_due'
      return l isnt new Date(n)
    l isnt n

  validateField: ($t,id,key,val) ->
    valid = 1
    if key is 'date_due'
      valid = 0 if isNaN(val)
    if key is 'audience'
      i = _.filter val,(a) -> 
        if a[0] isnt "~"
          return 0
        if a.split("/").length < 2
          return 0
        if a.split("/")[0].length < 3 or
        a.split("/")[1].length < 3
          return 0
        1
      valid = 0 if i.length isnt val.length
    valid

  onKeyUp: (e) ->
    $t = $(e.target).closest '.field'
    id = $t.closest('.item').attr 'data-id'
    key = $t.attr 'data-key'
    val = @getVal $t.find('.input'),key

    if @compareVal @props.item[key],val,key
      if not @validateField($t,id,key,val) 
        $t.addClass 'invalid'
        return
      $t.removeClass 'invalid'
      if @to then clearTimeout @to
      ver = @props.item.version
      @to = setTimeout -> 
          WorkActions.setItem id,ver,key,val
        ,1000

  onFocus: (e) -> @props._focus e,@

  _markDone: (e) ->
    id = $(e.target).closest('.item').attr 'data-id'
    WorkActions.setItem id,@props.item.version,'done',true

  _changeStatus: (e) ->
    return if @props.item.status is 'released'
    if @props.item.status is 'accepted' and 
    @props.item.owner.slice(1) isnt window.urb.ship
      return
    WorkActions.changeStatus @props.item.id

  _submitComment: (e) ->
    $t = $(e.target).closest('.item')
    id = $t.attr 'data-id'
    val = $t.find('.comment .input').text()
    WorkActions.addComment id,@props.item.version,val

  formatDate: (d) ->
    return "" if d is null
    "~#{d.getFullYear()}.#{(d.getMonth()+1)}.#{d.getDate()}"

  formatOwner: (o) ->
    return "" if o is null
    o.replace /\~/g,""

  formatAudience: (a) ->
    @formatOwner a.join(" ")

  getInitialState: -> {expand:false}

  renderField: (key,props,format=_.identity)->
    _props = _.extend {}, props, {contentEditable:true,className:'input ib'}
    className = "#{props.className ? key} field ib"
    (div {className,'data-key':key}, (div _props, format(@props.item[key])))
  
  renderTopField: (key,props,format)->
    _props = _.extend {className:"#{props.className ? key} top"}, props
    @renderField key,_props,format
  
  render: ->
    itemClass = 'item'
    if @state.expand then itemClass += ' expand'

    action = ""
    if @props.item.status is 'announce'
      action = "claim"
    if @props.item.status is 'accepted' and @props.item.owner.slice(1) is window.urb.ship
      action = "release" 

    (div {
        className:itemClass
        draggable:true
        'data-id':@props.item.id
        'data-index':@props.index
        @onDragStart,@onDragEnd
      }, [
        (div {
<<<<<<< HEAD
          className:'header'
          },[
          (div {
            className:'owner ib '+@props.item.status
            'data-key':'owner'
            },@props.item.owner.slice(1))
          (div {
            className:'status ib action-'+(action.length > 0)
            'data-key':'status'
            onClick:@_changeStatus
            },[
              (div {className:'label'}, @props.item.status)
              (div {className:'action a'}, action)
            ])
          (div {
            className:'audience field ib'
            'data-key':'audience'
            },[
            (div {
              contentEditable:true
              className:'input ib'
              },@formatAudience(@props.item.audience))
            ])
          ])
        (div {className:'sort ib top'},@props.item.sort)
        (div {
          className:'done ib'
          onClick:@_markDone
          },'')
        (div {
          className:'title ib top field'
          'data-key':'title'
          },[
          (div {
            contentEditable:true
            onFocus:@_focus
            onKeyDown:@_keyDown
            onKeyUp:@_keyUp
            className:'input ib'
          },@props.item.title)
        ])
        (div {
          className:'date ib top field'
          'data-key':'date-due'
          }, [
          (div {
            contentEditable:true
            className:'input ib'
            onKeyUp:@_keyUp
            },@formatDate(@props.item['date-due']))
        ])
        (div {
          className:'tags ib top field'
          'data-key':'tags'
          },[
          (div {
            contentEditable:true
            className:'input ib'
            onKeyUp:@_keyUp
            },@props.item.tags.join(" "))
        ])
=======
          className:'owner ib'
          'data-key':'owner'
          },owner)
        (@renderField 'audience', {}, @formatAudience) # no onKeyUp?
        (div {className:'sort ib top'}, @props.item.sort)
        (div {className:'done ib', onClick:@_markDone}, '')
        (@renderTopField 'title', {@onFocus,@onKeyDown,@onKeyUp})
        (@renderTopField 'date_due', {@onKeyUp,className:'date'}, @formatDate)
        (@renderTopField 'tags', {@onKeyUp}, (tags)-> tags.join(" "))
>>>>>>> ad8ea27f
        (div {
          className:'expand ib',
          onClick: (e) => @setState {expand:!@state.expand}
          }, (div {className:'caret left'},"")
        )
        (@renderField 'description',{@onKeyUp})
      
        (div {className:"hr"},"")
        (div {className:"discussion"},[
          (div {className:"comments"}, @props.item.discussion.map (slug) =>
              (div {className:'comment'}, [
                (div {className:'hr2'},"")
                (div {className:'ship ib'}, slug.ship)
                (div {className:'date ib'}, @formatDate(slug.date))
                (div {className:'body'}, slug.body)
              ])
          ),
          (div {className:'new comment'},[
              (div {className:'hr2'},"")
              (div {className:'ship ib'}, window.urb.ship)
              (div {className:'date ib'}, @formatDate(new Date()))
              (div {
                contentEditable:true,
                className:'input'},"")
              (div {className:'submit',onClick:@_submitComment},'Post')
          ])
        ])
    ])<|MERGE_RESOLUTION|>--- conflicted
+++ resolved
@@ -147,79 +147,24 @@
         @onDragStart,@onDragEnd
       }, [
         (div {
-<<<<<<< HEAD
           className:'header'
           },[
-          (div {
-            className:'owner ib '+@props.item.status
-            'data-key':'owner'
-            },@props.item.owner.slice(1))
-          (div {
-            className:'status ib action-'+(action.length > 0)
-            'data-key':'status'
-            onClick:@_changeStatus
-            },[
-              (div {className:'label'}, @props.item.status)
-              (div {className:'action a'}, action)
-            ])
-          (div {
-            className:'audience field ib'
-            'data-key':'audience'
-            },[
+            (@renderField 'owner', {}, @formatOwner)
             (div {
-              contentEditable:true
-              className:'input ib'
-              },@formatAudience(@props.item.audience))
-            ])
+              className:'status ib action-'+(action.length > 0)
+              'data-key':'status'
+              onClick:@_changeStatus
+              },[
+                (div {className:'label'}, @props.item.status)
+                (div {className:'action a'}, action)
+              ])
+            (@renderField 'audience', {}, @formatAudience) # no onKeyUp?
           ])
-        (div {className:'sort ib top'},@props.item.sort)
-        (div {
-          className:'done ib'
-          onClick:@_markDone
-          },'')
-        (div {
-          className:'title ib top field'
-          'data-key':'title'
-          },[
-          (div {
-            contentEditable:true
-            onFocus:@_focus
-            onKeyDown:@_keyDown
-            onKeyUp:@_keyUp
-            className:'input ib'
-          },@props.item.title)
-        ])
-        (div {
-          className:'date ib top field'
-          'data-key':'date-due'
-          }, [
-          (div {
-            contentEditable:true
-            className:'input ib'
-            onKeyUp:@_keyUp
-            },@formatDate(@props.item['date-due']))
-        ])
-        (div {
-          className:'tags ib top field'
-          'data-key':'tags'
-          },[
-          (div {
-            contentEditable:true
-            className:'input ib'
-            onKeyUp:@_keyUp
-            },@props.item.tags.join(" "))
-        ])
-=======
-          className:'owner ib'
-          'data-key':'owner'
-          },owner)
-        (@renderField 'audience', {}, @formatAudience) # no onKeyUp?
         (div {className:'sort ib top'}, @props.item.sort)
         (div {className:'done ib', onClick:@_markDone}, '')
         (@renderTopField 'title', {@onFocus,@onKeyDown,@onKeyUp})
         (@renderTopField 'date_due', {@onKeyUp,className:'date'}, @formatDate)
         (@renderTopField 'tags', {@onKeyUp}, (tags)-> tags.join(" "))
->>>>>>> ad8ea27f
         (div {
           className:'expand ib',
           onClick: (e) => @setState {expand:!@state.expand}
