--- conflicted
+++ resolved
@@ -26,17 +26,10 @@
     id:"0v1"
     version:0
     sort:1
-<<<<<<< HEAD
-    "date-created":new Date('2015-8-18')
-    "date-modified":new Date('2015-8-18')
-    "date-due":null
-    owner:"~zod"
-=======
     date_created:new Date('2015-8-18')
     date_modified:new Date('2015-8-18')
     date_due:null
-    owner:null
->>>>>>> ad8ea27f
+    owner:"~zod"
     audience:["~doznec/tlon"]
     status:"accepted"
     tags:['home','office']
