EventEmitter  = require('events').EventEmitter
assign        = require 'object-assign'
Dispatcher    = require '../dispatcher/Dispatcher.coffee'

_tasks   = 
  "0v0":
    id:"0v0"
    version:0
    sort:0
    date_created:new Date('2015-8-18')
    date_modified:new Date('2015-8-18')
    date_due:new Date('2015-8-18')
    owner:"zod"
    audience:["~doznec/urbit-meta","~doznec/tlon"]
    status:"announced"
    tags:['food','office']
    title:'get groceries'
    description:'first go out the door, \n then walk down the block.'
    discussion:[
      {
        date:new Date('2015-8-18')
        ship:"wictuc-folrex"
        body:"Seems like a great idea."
      }
    ]

  "0v1":
    id:"0v1"
    version:0
    sort:1
    date_created:new Date('2015-8-18')
    date_modified:new Date('2015-8-18')
    date_due:null
    owner:"~zod"
    audience:["~doznec/tlon"]
    status:"accepted"
    tags:['home','office']
    title:'eat'
    description:'dont forget about lunch.'
    discussion:[]
    
  "0v2":
    id:"0v2"
    version:0
    sort:2
    date_created:new Date('2015-8-18')
    date_modified:new Date('2015-8-18')
    date_due:null
    owner:"talsur-todres"
    audience:["~doznec/tlon"]
    status:"accepted"
    tags:['home']
    title:'sleep'
    description:'go get some sleep.'
    discussion:[]

_list = ["0v0","0v1","0v2"]
_listening = []
_filters = 
  done:null
  owner:null
  tags:null
  audience:null
  status:null
_sorts =
  sort:0
  title:0
  owner:0
  date_due:0

WorkStore = assign {},EventEmitter.prototype,{
  emitChange: -> @emit 'change'
  addChangeListener: (cb) -> @on 'change', cb
  removeChangeListener: (cb) -> @removeListener "change", cb
  
  getData: ({sort,tasks})->
    sort.map (id,index)=> 
      unless _tasks[id]
        _list.splice index, 0, id
      if tasks[id]  # XX client-side defaults
        _tasks[id] = @itemFromData tasks[id], index
  
  getList: (key) -> 
    list = []
    for id in _list
      task = _tasks[id]
      add = true
<<<<<<< HEAD
      for _k,_v of _filters
        if _v is null then continue
        c = v[_k]
        switch _k
          when 'tags' or 'audience'
            if _.intersection(c,_v).length is 0 then add = false
          when 'done'
            if _v is true and not c then add = false
            if _v is false and c then add = false
          else
            if c isnt _v then add = false
=======
      for atr,v of _filters
        if v is null then continue
        c = task[atr]
        if typeof(c) is 'object'
          if _.intersection(c,v).length is 0 then add = false
        else
          if c isnt v then add = false
>>>>>>> a265e34e
      if add is true
        list.push task
    if _.uniq(_.values(_sorts)).length > 0
      for k,v of _sorts
        if v isnt 0
          break
      list = _.sortBy list,k,k
      if v is -1 then list.reverse()
    list

  getListening: -> _listening
  getFilters: -> _filters
  setFilter: ({key,val}) -> _filters[key] = val
  getSorts: -> _sorts
  setSort: ({key,val}) -> 
    for k,v of _sorts
      _sorts[k] = 0
    _sorts[key] = val
  
  canSort: ->
    for k,v of _sorts
      if k is "sort" and v is 1
        return true
      else if v isnt 0
        return false 
    true
    
  itemFromData: (item,index=0)->
    _item = _.extend {sort:index}, item
    _item.date_modified =  new Date item.date_modified
    _item.date_created =   new Date item.date_created
    _item.date_due =       new Date item.date_due if item.date_due?
    _item.done =           new Date item.done if item.done?
    _item.discussion = item.discussion.map ({ship,body,date}) ->
                                            {ship,body,date: new Date date}
    _item

  moveItems: ({list,to,from}) ->
    _tasks[_list[from]].sort = _tasks[_list[to]].sort
    _list = list
  removeItem: ({index}) -> _list.splice index,1

}

WorkStore.setMaxListeners 100

WorkStore.dispatchToken = Dispatcher.register (p) ->
  a = p.action

  if WorkStore[a.type]
    WorkStore[a.type] a
    WorkStore.emitChange()

module.exports = WorkStore<|MERGE_RESOLUTION|>--- conflicted
+++ resolved
@@ -85,7 +85,6 @@
     for id in _list
       task = _tasks[id]
       add = true
-<<<<<<< HEAD
       for _k,_v of _filters
         if _v is null then continue
         c = v[_k]
@@ -97,15 +96,6 @@
             if _v is false and c then add = false
           else
             if c isnt _v then add = false
-=======
-      for atr,v of _filters
-        if v is null then continue
-        c = task[atr]
-        if typeof(c) is 'object'
-          if _.intersection(c,v).length is 0 then add = false
-        else
-          if c isnt v then add = false
->>>>>>> a265e34e
       if add is true
         list.push task
     if _.uniq(_.values(_sorts)).length > 0
