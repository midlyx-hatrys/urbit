<<<<<<< HEAD
console.error("/Users/galen/Documents/src/urbit-test/urb/zod/pub/work/src/js/components/ListComponent.coffee:30\n  _focus: (e,i) -> @setState {selected:i.props.index)}\n                                                    ^\nParseError: unmatched )");
=======
(function e(t,n,r){function s(o,u){if(!n[o]){if(!t[o]){var a=typeof require=="function"&&require;if(!u&&a)return a(o,!0);if(i)return i(o,!0);var f=new Error("Cannot find module '"+o+"'");throw f.code="MODULE_NOT_FOUND",f}var l=n[o]={exports:{}};t[o][0].call(l.exports,function(e){var n=t[o][1][e];return s(n?n:e)},l,l.exports,e,t,n,r)}return n[o].exports}var i=typeof require=="function"&&require;for(var o=0;o<r.length;o++)s(r[o]);return s})({1:[function(require,module,exports){
var Dispatcher, Persistence;

Dispatcher = require('../dispatcher/Dispatcher.coffee');

Persistence = require('../persistence/Persistence.coffee');

module.exports = {
  newItem: function(index, _item) {
    var item, ref, ref1, ref2, ref3, ref4, ref5, ref6, ref7;
    if (_item == null) {
      _item = {};
    }
    item = {
      id: window.util.uuid32(),
      version: 0,
      owner: window.urb.ship,
      date_created: Date.now(),
      date_modified: Date.now(),
      date_due: (ref = _item.date_due) != null ? ref : null,
      done: (ref1 = _item.done) != null ? ref1 : null,
      status: (ref2 = _item.status) != null ? ref2 : 'announced',
      tags: (ref3 = _item.tags) != null ? ref3 : [],
      title: (ref4 = _item.title) != null ? ref4 : '',
      description: (ref5 = _item.description) != null ? ref5 : '',
      discussion: (ref6 = _item.discussion) != null ? ref6 : [],
      audience: (ref7 = _item.audience) != null ? ref7 : [window.util.talk.mainStationPath(window.urb.ship)]
    };
    Persistence.put({
      "new": item
    });
    return Dispatcher.handleViewAction({
      type: 'newItem',
      index: index,
      item: item
    });
  },
  setItem: function(arg, key, val) {
    var id, set, version;
    id = arg.id, version = arg.version;
    set = {};
    key = key.split('_').join('-');
    set[key] = val;
    version += 1;
    return Persistence.put({
      old: {
        id: id,
        version: version,
        dif: {
          set: set
        }
      }
    });
  },
  ownItem: function(arg, own) {
    var id, o, version;
    id = arg.id, version = arg.version;
    o = {};
    o[own] = null;
    version += 1;
    return Persistence.put({
      old: {
        id: id,
        version: version,
        dif: {
          own: o
        }
      }
    });
  },
  setAudience: function(arg, val) {
    var id;
    id = arg.id;
    return Persistence.put({
      audience: {
        id: id,
        to: val
      }
    });
  },
  addComment: function(arg, val) {
    var id, version;
    id = arg.id, version = arg.version;
    version += 1;
    return Persistence.put({
      old: {
        id: id,
        version: version,
        dif: {
          add: {
            comment: val
          }
        }
      }
    });
  },
  setFilter: function(key, val) {
    return Dispatcher.handleViewAction({
      type: 'setFilter',
      key: key,
      val: val
    });
  },
  setSort: function(key, val) {
    return Dispatcher.handleViewAction({
      type: 'setSort',
      key: key,
      val: val
    });
  },
  moveItem: function(list, to, from) {
    var sort;
    sort = _.clone(list);
    sort.splice(to, 0, sort.splice(from, 1)[0]);
    Persistence.put({
      sort: sort
    });
    return Dispatcher.handleViewAction({
      list: sort,
      to: to,
      from: from,
      type: 'moveItems'
    });
  },
  addItem: function(index, item) {
    return Dispatcher.handleViewAction({
      type: 'addItem',
      index: index,
      item: item
    });
  },
  removeItem: function(arg, index) {
    var id, version;
    id = arg.id, version = arg.version;
    Persistence.put({
      old: {
        id: id,
        version: version,
        dif: {
          set: {
            done: true
          }
        }
      }
    });
    return Dispatcher.handleViewAction({
      type: 'removeItem',
      index: index
    });
  },
  listenList: function(type) {
    return Persistence.subscribe(type, function(err, d) {
      var ref, sort, tasks;
      if (d != null) {
        ref = d.data, sort = ref.sort, tasks = ref.tasks;
        return Dispatcher.handleServerAction({
          type: "getData",
          sort: sort,
          tasks: tasks
        });
      }
    });
  }
};



},{"../dispatcher/Dispatcher.coffee":8,"../persistence/Persistence.coffee":14}],2:[function(require,module,exports){
var div, h1, label, rece, recl, ref;

recl = React.createClass;

rece = React.createElement;

ref = React.DOM, div = ref.div, h1 = ref.h1, label = ref.label;

module.exports = recl({
  onClick: function(e) {
    var b;
    switch (this.props.filters['done']) {
      case null:
        b = true;
        break;
      case true:
        b = false;
        break;
      case false:
        b = null;
    }
    return this.props.onChange('done', b);
  },
  onKeyDown: function(e) {
    if (e.keyCode === 13) {
      e.stopPropagation();
      e.preventDefault();
      return this.change(e);
    }
  },
  onBlur: function(e) {
    return this.change(e);
  },
  change: function(e) {
    var $t, key, txt;
    $t = $(e.target).closest('.filter');
    txt = $t.find('.input').text().trim();
    key = $t.attr('data-key');
    if (txt.length === 0) {
      txt = null;
    } else {
      switch (key) {
        case 'owner':
          txt = "~" + txt;
          break;
        case 'audience':
          txt = txt.split(" ");
          break;
        case 'tags':
          txt = [txt];
      }
    }
    return this.props.onChange(key, txt);
  },
  fields: [
    {
      filter: 'done',
      key: 'done',
      title: ''
    }, {
      filter: 'owned',
      key: 'owner',
      title: 'Owner:'
    }, {
      filter: 'tag',
      key: 'tags',
      title: 'Tag:'
    }, {
      filter: 'channel',
      key: 'audience',
      title: 'Audience:'
    }, {
      filter: 'status',
      key: 'status',
      title: 'Status:'
    }
  ],
  render: function() {
    return div({
      className: 'filters'
    }, this.fields.map((function(_this) {
      return function(arg) {
        var filter, input, key, title;
        filter = arg.filter, key = arg.key, title = arg.title;
        input = div({
          contentEditable: true,
          className: 'input ib',
          onKeyDown: _this.onKeyDown,
          onBlur: _this.onBlur
        }, _this.props.filters[filter]);
        if (filter === 'done') {
          input = div({
            className: 'input-bool ib ' + _this.props.filters[key],
            onClick: _this.onClick
          }, "");
        }
        return div({
          key: key,
          'data-key': key,
          className: filter + " filter ib"
        }, [label({}, title), input]);
      };
    })(this)));
  }
});



},{}],3:[function(require,module,exports){
var Field, WorkActions, div, rece, recl, ref, textarea,
  slice = [].slice;

recl = React.createClass;

rece = React.createElement;

ref = React.DOM, div = ref.div, textarea = ref.textarea;

WorkActions = require('../actions/WorkActions.coffee');

Field = recl({
  displayName: 'Field',
  getInitialState: function() {
    return {
      invalid: false
    };
  },
  shouldComponentUpdate: function(props) {
    var ref1;
    while ((ref1 = this.oldValue) != null ? ref1.length : void 0) {
      if (this.oldValue[0] === props.defaultValue) {
        return false;
      } else {
        this.oldValue.shift();
      }
    }
    return true;
  },
  render: function() {
    var className, elem, props, ref1, ref2;
    className = ((ref1 = this.props.className) != null ? ref1 : this.props._key) + " field ib";
    if (this.state.invalid) {
      className += " invalid";
    }
    elem = (ref2 = this.props.elem) != null ? ref2 : "div";
    props = _.extend({}, this.props, {
      onKeyUp: this.onKeyUp,
      ref: 'input',
      defaultValue: this.props.render(this.props.defaultValue),
      className: 'input ib'
    });
    return div({
      className: className
    }, elem === 'textarea' ? textarea(props) : (props.contentEditable = true, rece(elem, props, props.defaultValue)));
  },
  onKeyUp: function(e) {
    var $t, val;
    $t = $(e.target).closest('.field');
    val = this.parse(this.getVal());
    if (!this.validate(val)) {
      this.setState({
        invalid: true
      });
      return;
    }
    this.setState({
      invalid: false
    });
    if (!this.equal(this.props.defaultValue, val)) {
      if (this.oldValue == null) {
        this.oldValue = [];
      }
      this.oldValue.push(val);
      if (this.to) {
        clearTimeout(this.to);
      }
      return this.to = setTimeout((function(_this) {
        return function() {
          return WorkActions.setItem(_this.props.item, _this.props._key, val);
        };
      })(this), 1000);
    }
  },
  getVal: function() {
    if (this.props.elem === 'textarea') {
      return $(this.refs.input.getDOMNode()).val();
    } else {
      return $(this.refs.input.getDOMNode()).text();
    }
  },
  parse: function(text) {
    var d;
    switch (this.props._key) {
      case 'tags':
        return text.trim().split(" ");
      case 'audience':
        return text.trim().split(" ").map(function(a) {
          return "~" + a;
        });
      case 'date_due':
        d = text.slice(1).replace(/\./g, "-");
        if (d.length < 8) {
          return NaN;
        }
        return new Date(d).valueOf();
      default:
        return text;
    }
  },
  equal: function(vol, val) {
    switch (this.props._key) {
      case 'tags':
      case 'audience':
        return _.xor(vol, val).length === 0;
      case 'date_due':
        return vol.valueOf() === val;
      default:
        return vol === val;
    }
  },
  validate: function(val) {
    var a, i, len, ref1, rest, ship, station;
    switch (this.props._key) {
      case 'date_due':
        return !isNaN(val);
      case 'audience':
        for (i = 0, len = val.length; i < len; i++) {
          a = val[i];
          ref1 = a.split("/"), ship = ref1[0], station = ref1[1], rest = 3 <= ref1.length ? slice.call(ref1, 2) : [];
          if (!((rest.length === 0) && ship && station)) {
            return false;
          }
          if (ship[0] !== "~") {
            return false;
          }
          if (ship < 3) {
            return false;
          }
          if (station < 3) {
            return false;
          }
        }
        return true;
      default:
        return true;
    }
  }
});

module.exports = recl({
  displayName: 'Item',
  onDragStart: function(e) {
    var $t;
    if (!this.props.draggable) {
      e.preventDefault();
      return;
    }
    $t = $(e.target);
    this.dragged = $t.closest('.item');
    e.dataTransfer.effectAllowed = 'move';
    e.dataTransfer.setData('text/html', e.currentTarget);
    return this.props._dragStart(e, this);
  },
  onDragEnd: function(e) {
    return this.props._dragEnd(e, this);
  },
  onKeyDown: function(e) {
    var kc;
    this.props.title_keyDown(e, this);
    kc = e.keyCode;
    switch (kc) {
      case 9:
        if (this.state.expand === false) {
          this.setState({
            expand: true
          });
        }
        break;
      case 27:
        this.setState({
          expand: false
        });
    }
    if ((kc === 9 && this.state.expand === false) || (kc === 27)) {
      e.preventDefault();
    }
  },
  onFocus: function(e) {
    return this.props._focus(e, this);
  },
  _markDone: function(e) {
    return WorkActions.setItem(this.props.item, 'done', this.props.item.done == null);
  },
  _changeStatus: function(e) {
    var own;
    if (this.props.item.status === 'released') {
      return;
    }
    if (this.props.item.status === 'accepted' && this.formatOwner(this.props.item.owner) !== window.urb.ship) {
      return;
    }
    if (this.props.item.status === "announced") {
      own = "claim";
    }
    if (this.props.item.status === "accepted") {
      own = "announce";
    }
    return WorkActions.ownItem(this.props.item, own);
  },
  _submitComment: function(e) {
    var $input, val;
    $input = $(e.target).closest('.item').find('.comment .input');
    val = $input.text();
    if (val.length === 0) {
      return;
    }
    WorkActions.addComment(this.props.item, val);
    return $input.text('');
  },
  formatDate: function(d, l) {
    var _d;
    if (d === null) {
      return "";
    }
    _d = "~" + (d.getFullYear()) + "." + (d.getMonth() + 1) + "." + (d.getDate());
    if (l) {
      _d += ".." + (d.getHours()) + "." + (d.getMinutes()) + "." + (d.getSeconds());
    }
    return _d;
  },
  formatOwner: function(o) {
    if (o === null) {
      return "";
    }
    return o.replace(/\~/g, "");
  },
  formatAudience: function(a) {
    return this.formatOwner(a.join(" "));
  },
  getInitialState: function() {
    return {
      expand: false
    };
  },
  renderField: function(_key, props, render) {
    var defaultValue, id, item, ref1, version;
    if (render == null) {
      render = _.identity;
    }
    ref1 = this.props.item, id = ref1.id, version = ref1.version;
    item = {
      id: id,
      version: version
    };
    defaultValue = this.props.item[_key];
    return rece(Field, $.extend(props, {
      render: render,
      _key: _key,
      item: item,
      defaultValue: defaultValue
    }));
  },
  renderTopField: function(key, props, format) {
    var _props, ref1;
    _props = _.extend({
      className: ((ref1 = props.className) != null ? ref1 : key) + " top"
    }, props);
    return this.renderField(key, _props, format);
  },
  componentDidMount: function() {
    var formatDate;
    formatDate = this.formatDate;
    return setInterval(function() {
      return $('.new.comment .date').text(formatDate(new Date(), true));
    }, 1000);
  },
  render: function() {
    var action, discussion, itemClass;
    itemClass = 'item';
    if (this.state.expand) {
      itemClass += ' expand';
    }
    discussion = _.clone(this.props.item.discussion);
    discussion.reverse();
    action = "";
    if (this.props.item.status === 'announced') {
      action = "claim";
    }
    if (this.props.item.status === 'accepted' && this.formatOwner(this.props.item.owner) === window.urb.ship) {
      action = "release";
    }
    return div({
      className: itemClass,
      draggable: true,
      onDragStart: this.onDragStart,
      onDragEnd: this.onDragEnd
    }, [
      div({
        className: 'header'
      }, [
        div({
          className: 'owner ib'
        }, this.formatOwner(this.props.item.owner)), div({
          className: 'status ib action-' + (action.length > 0),
          'data-key': 'status',
          onClick: this._changeStatus
        }, [
          div({
            className: 'label'
          }, this.props.item.status), div({
            className: 'action a'
          }, action)
        ]), this.renderField('audience', {}, this.formatAudience)
      ]), div({
        className: 'sort ib top'
      }, this.props.item.sort), div({
        className: 'done ib done-' + (this.props.item.done != null),
        onClick: this._markDone
      }, ''), this.renderTopField('title', {
        onFocus: this.onFocus,
        onKeyDown: this.onKeyDown
      }), this.renderTopField('date_due', {
        className: 'date'
      }, this.formatDate), this.renderTopField('tags', {}, function(tags) {
        return tags.join(" ");
      }), div({
        className: 'expand ib',
        onClick: (function(_this) {
          return function(e) {
            return _this.setState({
              expand: !_this.state.expand
            });
          };
        })(this)
      }, div({
        className: 'caret left'
      }, "")), this.renderField('description', {
        elem: "textarea"
      }), div({
        className: "hr"
      }, ""), div({
        className: "discussion"
      }, [
        div({
          className: "comments"
        }, discussion.map((function(_this) {
          return function(slug) {
            return div({
              className: 'comment'
            }, [
              div({
                className: 'hr2'
              }, ""), div({
                className: 'ship ib'
              }, slug.ship), div({
                className: 'date ib'
              }, _this.formatDate(slug.date, true)), div({
                className: 'body'
              }, slug.body)
            ]);
          };
        })(this))), div({
          className: 'new comment'
        }, [
          div({
            className: 'hr2'
          }, ""), div({
            className: 'ship ib'
          }, window.urb.ship), div({
            className: 'date ib'
          }, this.formatDate(new Date(), true)), div({
            contentEditable: true,
            className: 'input'
          }, ""), div({
            className: 'submit',
            onClick: this._submitComment
          }, 'Post')
        ])
      ])
    ]);
  }
});



},{"../actions/WorkActions.coffee":1}],4:[function(require,module,exports){
var FilterComponent, ItemComponent, ListeningComponent, SortComponent, WorkActions, WorkStore, div, h1, input, rece, recl, ref, textarea;

recl = React.createClass;

rece = React.createElement;

ref = React.DOM, div = ref.div, h1 = ref.h1, input = ref.input, textarea = ref.textarea;

WorkStore = require('../stores/WorkStore.coffee');

WorkActions = require('../actions/WorkActions.coffee');

ItemComponent = require('./ItemComponent.coffee');

ListeningComponent = require('./ListeningComponent.coffee');

FilterComponent = require('./FilterComponent.coffee');

SortComponent = require('./SortComponent.coffee');

module.exports = recl({
  stateFromStore: function() {
    window.canSort = WorkStore.canSort();
    return {
      list: WorkStore.getList(),
      canSort: WorkStore.canSort(),
      listening: WorkStore.getListening(),
      sorts: WorkStore.getSorts(),
      filters: WorkStore.getFilters(),
      expand: false
    };
  },
  getInitialState: function() {
    return this.stateFromStore();
  },
  _onChangeStore: function() {
    return this.setState(this.stateFromStore());
  },
  alias: function() {
    this.$el = $(this.getDOMNode());
    return this.$items = this.$el.find('.items').children();
  },
  _focus: function(e, i) {
    return this.setState({
      selected: Number(i.props.index)
    });
  },
  _dragStart: function(e, i) {
    return this.dragged = i.dragged;
  },
  _dragEnd: function(e, i) {
    var from, id, to;
    from = Number(this.dragged.closest('.item-wrap').attr('data-index'));
    to = Number(this.over.closest('.item-wrap').attr('data-index'));
    if (from < to) {
      to--;
    }
    if (this.drop === 'after') {
      to++;
    }
    WorkActions.moveItem((function() {
      var j, len, ref1, results;
      ref1 = this.state.list;
      results = [];
      for (j = 0, len = ref1.length; j < len; j++) {
        id = ref1[j].id;
        results.push(id);
      }
      return results;
    }).call(this), to, from);
    this.dragged.removeClass('hidden');
    return this.placeholder.remove();
  },
  _dragOver: function(e, i) {
    var $t;
    e.preventDefault();
    $t = $(e.target).closest('.item');
    if ($t.hasClass('placeholder')) {
      return;
    }
    if ($t.length === 0) {
      return;
    }
    this.over = $t;
    if (!this.dragged.hasClass('hidden')) {
      this.dragged.addClass('hidden');
    }
    if ((e.clientY - $t[0].offsetTop) < ($t[0].offsetHeight / 2)) {
      this.drop = 'before';
      return this.placeholder.insertBefore($t);
    } else {
      this.drop = 'after';
      return this.placeholder.insertAfter($t);
    }
  },
  title_keyDown: function(e) {
    var ins, kc, last, next;
    kc = e.keyCode;
    switch (kc) {
      case 13:
        if (window.getSelection().getRangeAt(0).endOffset === 0) {
          ins = this.state.selected;
        } else {
          ins = this.state.selected + 1;
          this.setState({
            selected: ins,
            select: true
          });
        }
        WorkActions.newItem(ins);
        break;
      case 8:
        if (window.getSelection().getRangeAt(0).endOffset === 0 && e.target.innerText.length === 0) {
          if (this.state.selected !== 0) {
            this.setState({
              selected: this.state.selected - 1,
              select: "end"
            });
          }
          WorkActions.removeItem(this.state.list[this.state.selected], this.state.selected);
          e.preventDefault();
        }
        break;
      case 38:
        last = this.state.selected - 1;
        if (last < 0) {
          last = this.state.list.length - 1;
        }
        this.$items.eq(last).find('.title .input').focus();
        this.setState({
          select: "end"
        });
        break;
      case 40:
        next = this.state.selected + 1;
        if (next === this.state.list.length) {
          next = 0;
        }
        this.$items.eq(next).find('.title .input').focus();
        this.setState({
          select: "end"
        });
    }
    if ((kc === 13) || (kc === 38) || (kc === 40)) {
      return e.preventDefault();
    }
  },
  _changeListening: function() {},
  _changeFilter: function(key, val) {
    return WorkActions.setFilter(key, val);
  },
  _changeSort: function(key, val) {
    return WorkActions.setSort(key, val);
  },
  componentDidMount: function() {
    this.placeholder = $("<div class='item placeholder'><div class='sort'>x</div></div>");
    WorkStore.addChangeListener(this._onChangeStore);
    WorkActions.listenList(this.props.list);
    return this.alias();
  },
  componentDidUpdate: function() {
    var $title, r, s;
    this.alias();
    if (this.state.selected !== void 0 || this.state.select) {
      $title = this.$items.eq(this.state.selected).find('.title .input');
    }
    if (this.state.selected !== void 0 && this.state.select) {
      $title.focus();
    }
    if (this.state.select === "end") {
      r = window.getSelection().getRangeAt(0);
      r.setStart($title[0], 1);
      r.setEnd($title[0], 1);
      s = window.getSelection();
      s.removeAllRanges();
      s.addRange(r);
    }
    if (this.state.select) {
      return this.setState({
        select: false
      });
    }
  },
  render: function() {
    return div({}, [
      div({
        className: 'ctrl'
      }, [
        rece(ListeningComponent, {
          listening: this.state.listening,
          onChange: this._changeListening
        }), div({
          className: 'transforms'
        }, [
          rece(FilterComponent, {
            filters: this.state.filters,
            onChange: this._changeFilter
          }), rece(SortComponent, {
            sorts: this.state.sorts,
            onChange: this._changeSort
          })
        ])
      ]), div({
        className: 'items',
        onDragOver: this._dragOver
      }, _.map(this.state.list, (function(_this) {
        return function(item, index) {
          return div({
            className: 'item-wrap',
            key: item.id,
            'data-index': index
          }, rece(ItemComponent, {
            item: item,
            _focus: _this._focus,
            title_keyDown: _this.title_keyDown,
            draggable: _this.state.canSort,
            _dragStart: _this._dragStart,
            _dragEnd: _this._dragEnd
          }));
        };
      })(this)))
    ]);
  }
});



},{"../actions/WorkActions.coffee":1,"../stores/WorkStore.coffee":15,"./FilterComponent.coffee":2,"./ItemComponent.coffee":3,"./ListeningComponent.coffee":5,"./SortComponent.coffee":6}],5:[function(require,module,exports){
var div, h1, input, rece, recl, ref, textarea;

recl = React.createClass;

rece = React.createElement;

ref = React.DOM, div = ref.div, h1 = ref.h1, input = ref.input, textarea = ref.textarea;

module.exports = recl({
  render: function() {
    return div({
      className: 'listening'
    }, "");
  }
});



},{}],6:[function(require,module,exports){
var button, div, h1, label, rece, recl, ref;

recl = React.createClass;

rece = React.createElement;

ref = React.DOM, div = ref.div, h1 = ref.h1, button = ref.button, label = ref.label;

module.exports = recl({
  _onClick: function(e) {
    var $t, key, sor;
    $t = $(e.target).closest('.sort');
    key = $t.attr('data-key');
    sor = Number($t.attr('data-state'));
    if (sor === 0) {
      sor = 1;
    } else if (sor === 1) {
      sor = -1;
    } else if (sor === -1) {
      sor = 0;
    }
    return this.props.onChange(key, sor);
  },
  render: function() {
    return div({
      className: 'sorts'
    }, _.map(this.props.sorts, (function(_this) {
      return function(s, k) {
        return button({
          'data-key': k,
          'data-state': s,
          className: "sort s-" + s,
          onClick: _this._onClick
        }, [
          label({}, k), div({
            className: 'caret ib'
          }, '')
        ]);
      };
    })(this)));
  }
});



},{}],7:[function(require,module,exports){
var ListComponent, div, h1, rece, recl, ref;

recl = React.createClass;

rece = React.createElement;

ref = React.DOM, div = ref.div, h1 = ref.h1;

ListComponent = require('./ListComponent.coffee');

module.exports = recl({
  render: function() {
    return div({}, [
      h1({
        className: 'leader'
      }, "Work"), rece(ListComponent, {
        list: 'upcoming'
      })
    ]);
  }
});



},{"./ListComponent.coffee":4}],8:[function(require,module,exports){
var Dispatcher;

Dispatcher = require('flux').Dispatcher;

module.exports = _.merge(new Dispatcher(), {
  handleServerAction: function(action) {
    return this.dispatch({
      source: 'server',
      action: action
    });
  },
  handleViewAction: function(action) {
    return this.dispatch({
      source: 'view',
      action: action
    });
  }
});



},{"flux":10}],9:[function(require,module,exports){
var WorkComponent;

WorkComponent = require('./components/WorkComponent.coffee');

window.util = _.extend(window.util || {}, require('./util.coffee'));

$(function() {
  return React.render(React.createElement(WorkComponent), $('#c')[0]);
});



},{"./components/WorkComponent.coffee":7,"./util.coffee":16}],10:[function(require,module,exports){
/**
 * Copyright (c) 2014-2015, Facebook, Inc.
 * All rights reserved.
 *
 * This source code is licensed under the BSD-style license found in the
 * LICENSE file in the root directory of this source tree. An additional grant
 * of patent rights can be found in the PATENTS file in the same directory.
 */

module.exports.Dispatcher = require('./lib/Dispatcher')

},{"./lib/Dispatcher":11}],11:[function(require,module,exports){
/*
 * Copyright (c) 2014, Facebook, Inc.
 * All rights reserved.
 *
 * This source code is licensed under the BSD-style license found in the
 * LICENSE file in the root directory of this source tree. An additional grant
 * of patent rights can be found in the PATENTS file in the same directory.
 *
 * @providesModule Dispatcher
 * @typechecks
 */

"use strict";

var invariant = require('./invariant');

var _lastID = 1;
var _prefix = 'ID_';

/**
 * Dispatcher is used to broadcast payloads to registered callbacks. This is
 * different from generic pub-sub systems in two ways:
 *
 *   1) Callbacks are not subscribed to particular events. Every payload is
 *      dispatched to every registered callback.
 *   2) Callbacks can be deferred in whole or part until other callbacks have
 *      been executed.
 *
 * For example, consider this hypothetical flight destination form, which
 * selects a default city when a country is selected:
 *
 *   var flightDispatcher = new Dispatcher();
 *
 *   // Keeps track of which country is selected
 *   var CountryStore = {country: null};
 *
 *   // Keeps track of which city is selected
 *   var CityStore = {city: null};
 *
 *   // Keeps track of the base flight price of the selected city
 *   var FlightPriceStore = {price: null}
 *
 * When a user changes the selected city, we dispatch the payload:
 *
 *   flightDispatcher.dispatch({
 *     actionType: 'city-update',
 *     selectedCity: 'paris'
 *   });
 *
 * This payload is digested by `CityStore`:
 *
 *   flightDispatcher.register(function(payload) {
 *     if (payload.actionType === 'city-update') {
 *       CityStore.city = payload.selectedCity;
 *     }
 *   });
 *
 * When the user selects a country, we dispatch the payload:
 *
 *   flightDispatcher.dispatch({
 *     actionType: 'country-update',
 *     selectedCountry: 'australia'
 *   });
 *
 * This payload is digested by both stores:
 *
 *    CountryStore.dispatchToken = flightDispatcher.register(function(payload) {
 *     if (payload.actionType === 'country-update') {
 *       CountryStore.country = payload.selectedCountry;
 *     }
 *   });
 *
 * When the callback to update `CountryStore` is registered, we save a reference
 * to the returned token. Using this token with `waitFor()`, we can guarantee
 * that `CountryStore` is updated before the callback that updates `CityStore`
 * needs to query its data.
 *
 *   CityStore.dispatchToken = flightDispatcher.register(function(payload) {
 *     if (payload.actionType === 'country-update') {
 *       // `CountryStore.country` may not be updated.
 *       flightDispatcher.waitFor([CountryStore.dispatchToken]);
 *       // `CountryStore.country` is now guaranteed to be updated.
 *
 *       // Select the default city for the new country
 *       CityStore.city = getDefaultCityForCountry(CountryStore.country);
 *     }
 *   });
 *
 * The usage of `waitFor()` can be chained, for example:
 *
 *   FlightPriceStore.dispatchToken =
 *     flightDispatcher.register(function(payload) {
 *       switch (payload.actionType) {
 *         case 'country-update':
 *           flightDispatcher.waitFor([CityStore.dispatchToken]);
 *           FlightPriceStore.price =
 *             getFlightPriceStore(CountryStore.country, CityStore.city);
 *           break;
 *
 *         case 'city-update':
 *           FlightPriceStore.price =
 *             FlightPriceStore(CountryStore.country, CityStore.city);
 *           break;
 *     }
 *   });
 *
 * The `country-update` payload will be guaranteed to invoke the stores'
 * registered callbacks in order: `CountryStore`, `CityStore`, then
 * `FlightPriceStore`.
 */

  function Dispatcher() {
    this.$Dispatcher_callbacks = {};
    this.$Dispatcher_isPending = {};
    this.$Dispatcher_isHandled = {};
    this.$Dispatcher_isDispatching = false;
    this.$Dispatcher_pendingPayload = null;
  }

  /**
   * Registers a callback to be invoked with every dispatched payload. Returns
   * a token that can be used with `waitFor()`.
   *
   * @param {function} callback
   * @return {string}
   */
  Dispatcher.prototype.register=function(callback) {
    var id = _prefix + _lastID++;
    this.$Dispatcher_callbacks[id] = callback;
    return id;
  };

  /**
   * Removes a callback based on its token.
   *
   * @param {string} id
   */
  Dispatcher.prototype.unregister=function(id) {
    invariant(
      this.$Dispatcher_callbacks[id],
      'Dispatcher.unregister(...): `%s` does not map to a registered callback.',
      id
    );
    delete this.$Dispatcher_callbacks[id];
  };

  /**
   * Waits for the callbacks specified to be invoked before continuing execution
   * of the current callback. This method should only be used by a callback in
   * response to a dispatched payload.
   *
   * @param {array<string>} ids
   */
  Dispatcher.prototype.waitFor=function(ids) {
    invariant(
      this.$Dispatcher_isDispatching,
      'Dispatcher.waitFor(...): Must be invoked while dispatching.'
    );
    for (var ii = 0; ii < ids.length; ii++) {
      var id = ids[ii];
      if (this.$Dispatcher_isPending[id]) {
        invariant(
          this.$Dispatcher_isHandled[id],
          'Dispatcher.waitFor(...): Circular dependency detected while ' +
          'waiting for `%s`.',
          id
        );
        continue;
      }
      invariant(
        this.$Dispatcher_callbacks[id],
        'Dispatcher.waitFor(...): `%s` does not map to a registered callback.',
        id
      );
      this.$Dispatcher_invokeCallback(id);
    }
  };

  /**
   * Dispatches a payload to all registered callbacks.
   *
   * @param {object} payload
   */
  Dispatcher.prototype.dispatch=function(payload) {
    invariant(
      !this.$Dispatcher_isDispatching,
      'Dispatch.dispatch(...): Cannot dispatch in the middle of a dispatch.'
    );
    this.$Dispatcher_startDispatching(payload);
    try {
      for (var id in this.$Dispatcher_callbacks) {
        if (this.$Dispatcher_isPending[id]) {
          continue;
        }
        this.$Dispatcher_invokeCallback(id);
      }
    } finally {
      this.$Dispatcher_stopDispatching();
    }
  };

  /**
   * Is this Dispatcher currently dispatching.
   *
   * @return {boolean}
   */
  Dispatcher.prototype.isDispatching=function() {
    return this.$Dispatcher_isDispatching;
  };

  /**
   * Call the callback stored with the given id. Also do some internal
   * bookkeeping.
   *
   * @param {string} id
   * @internal
   */
  Dispatcher.prototype.$Dispatcher_invokeCallback=function(id) {
    this.$Dispatcher_isPending[id] = true;
    this.$Dispatcher_callbacks[id](this.$Dispatcher_pendingPayload);
    this.$Dispatcher_isHandled[id] = true;
  };

  /**
   * Set up bookkeeping needed when dispatching.
   *
   * @param {object} payload
   * @internal
   */
  Dispatcher.prototype.$Dispatcher_startDispatching=function(payload) {
    for (var id in this.$Dispatcher_callbacks) {
      this.$Dispatcher_isPending[id] = false;
      this.$Dispatcher_isHandled[id] = false;
    }
    this.$Dispatcher_pendingPayload = payload;
    this.$Dispatcher_isDispatching = true;
  };

  /**
   * Clear bookkeeping used for dispatching.
   *
   * @internal
   */
  Dispatcher.prototype.$Dispatcher_stopDispatching=function() {
    this.$Dispatcher_pendingPayload = null;
    this.$Dispatcher_isDispatching = false;
  };


module.exports = Dispatcher;

},{"./invariant":12}],12:[function(require,module,exports){
/**
 * Copyright (c) 2014, Facebook, Inc.
 * All rights reserved.
 *
 * This source code is licensed under the BSD-style license found in the
 * LICENSE file in the root directory of this source tree. An additional grant
 * of patent rights can be found in the PATENTS file in the same directory.
 *
 * @providesModule invariant
 */

"use strict";

/**
 * Use invariant() to assert state which your program assumes to be true.
 *
 * Provide sprintf-style format (only %s is supported) and arguments
 * to provide information about what broke and what you were
 * expecting.
 *
 * The invariant message will be stripped in production, but the invariant
 * will remain to ensure logic does not differ in production.
 */

var invariant = function(condition, format, a, b, c, d, e, f) {
  if (false) {
    if (format === undefined) {
      throw new Error('invariant requires an error message argument');
    }
  }

  if (!condition) {
    var error;
    if (format === undefined) {
      error = new Error(
        'Minified exception occurred; use the non-minified dev environment ' +
        'for the full error message and additional helpful warnings.'
      );
    } else {
      var args = [a, b, c, d, e, f];
      var argIndex = 0;
      error = new Error(
        'Invariant Violation: ' +
        format.replace(/%s/g, function() { return args[argIndex++]; })
      );
    }

    error.framesToPop = 1; // we don't care about invariant's own frame
    throw error;
  }
};

module.exports = invariant;

},{}],13:[function(require,module,exports){
'use strict';

function ToObject(val) {
	if (val == null) {
		throw new TypeError('Object.assign cannot be called with null or undefined');
	}

	return Object(val);
}

module.exports = Object.assign || function (target, source) {
	var pendingException;
	var from;
	var keys;
	var to = ToObject(target);

	for (var s = 1; s < arguments.length; s++) {
		from = arguments[s];
		keys = Object.keys(Object(from));

		for (var i = 0; i < keys.length; i++) {
			try {
				to[keys[i]] = from[keys[i]];
			} catch (err) {
				if (pendingException === undefined) {
					pendingException = err;
				}
			}
		}
	}

	if (pendingException) {
		throw pendingException;
	}

	return to;
};

},{}],14:[function(require,module,exports){
var cache, listeners;

urb.appl = 'work';

listeners = {};

cache = null;

urb.bind("/repo", function(err, dat) {
  var cb, k, results;
  if (err) {
    return document.write(err);
  } else {
    cache = dat;
    results = [];
    for (k in listeners) {
      cb = listeners[k];
      results.push(cb(null, dat));
    }
    return results;
  }
});

module.exports = {
  put: function(update, cb) {
    return urb.send(update, {
      mark: 'work-command'
    }, cb);
  },
  subscribe: function(key, cb) {
    listeners[key] = cb;
    if (cache != null) {
      return cb(null, cache);
    }
  }
};



},{}],15:[function(require,module,exports){
var Dispatcher, EventEmitter, WorkStore, _filters, _list, _listening, _sorts, _tasks, assign;

EventEmitter = require('events').EventEmitter;

assign = require('object-assign');

Dispatcher = require('../dispatcher/Dispatcher.coffee');

_tasks = {
  "0v0": {
    id: "0v0",
    version: 0,
    sort: 0,
    date_created: new Date('2015-8-18'),
    date_modified: new Date('2015-8-18'),
    date_due: new Date('2015-8-18'),
    owner: "zod",
    audience: ["~doznec/urbit-meta", "~doznec/tlon"],
    status: "announced",
    tags: ['food', 'office'],
    title: 'get groceries',
    description: 'first go out the door, \n then walk down the block.',
    discussion: [
      {
        date: new Date('2015-8-18'),
        ship: "wictuc-folrex",
        body: "Seems like a great idea."
      }
    ]
  },
  "0v1": {
    id: "0v1",
    version: 0,
    sort: 1,
    date_created: new Date('2015-8-18'),
    date_modified: new Date('2015-8-18'),
    date_due: null,
    owner: "~zod",
    audience: ["~doznec/tlon"],
    status: "accepted",
    tags: ['home', 'office'],
    title: 'eat',
    description: 'dont forget about lunch.',
    discussion: []
  },
  "0v2": {
    id: "0v2",
    version: 0,
    sort: 2,
    date_created: new Date('2015-8-18'),
    date_modified: new Date('2015-8-18'),
    date_due: null,
    owner: "talsur-todres",
    audience: ["~doznec/tlon"],
    status: "accepted",
    tags: ['home'],
    title: 'sleep',
    description: 'go get some sleep.',
    discussion: []
  }
};

_list = ["0v0", "0v1", "0v2"];

_listening = [];

_filters = {
  done: null,
  owner: null,
  tags: null,
  audience: null,
  status: null
};

_sorts = {
  sort: 0,
  title: 0,
  owner: 0,
  date_due: 0
};

WorkStore = assign({}, EventEmitter.prototype, {
  emitChange: function() {
    return this.emit('change');
  },
  addChangeListener: function(cb) {
    return this.on('change', cb);
  },
  removeChangeListener: function(cb) {
    return this.removeListener("change", cb);
  },
  getData: function(arg) {
    var sort, tasks;
    sort = arg.sort, tasks = arg.tasks;
    return sort.map((function(_this) {
      return function(id, index) {
        if (!_tasks[id]) {
          _list.splice(index, 0, id);
        }
        if (tasks[id]) {
          return _tasks[id] = _this.itemFromData(tasks[id], index);
        }
      };
    })(this));
  },
  getList: function(key) {
    var _k, _v, add, c, i, id, k, len, list, task, v;
    list = [];
    for (i = 0, len = _list.length; i < len; i++) {
      id = _list[i];
      task = _tasks[id];
      add = true;
      for (_k in _filters) {
        _v = _filters[_k];
        if (_v === null) {
          continue;
        }
        c = task[_k];
        switch (_k) {
          case 'tags' || 'audience':
            if (_.intersection(c, _v).length === 0) {
              add = false;
            }
            break;
          case 'owner':
            if (c !== _v.replace(/\~/g, "")) {
              add = false;
            }
            break;
          case 'done':
            if (_v === true && !c) {
              add = false;
            }
            if (_v === false && c) {
              add = false;
            }
            break;
          default:
            if (c !== _v) {
              add = false;
            }
        }
      }
      if (add === true) {
        list.push(task);
      }
    }
    if (_.uniq(_.values(_sorts)).length > 0) {
      for (k in _sorts) {
        v = _sorts[k];
        if (v !== 0) {
          break;
        }
      }
      list = _.sortBy(list, k, k);
      if (v === -1) {
        list.reverse();
      }
    }
    return list;
  },
  getListening: function() {
    return _listening;
  },
  getFilters: function() {
    return _filters;
  },
  setFilter: function(arg) {
    var key, val;
    key = arg.key, val = arg.val;
    return _filters[key] = val;
  },
  getSorts: function() {
    return _sorts;
  },
  setSort: function(arg) {
    var k, key, v, val;
    key = arg.key, val = arg.val;
    for (k in _sorts) {
      v = _sorts[k];
      _sorts[k] = 0;
    }
    return _sorts[key] = val;
  },
  canSort: function() {
    var k, v;
    for (k in _sorts) {
      v = _sorts[k];
      if (k === "sort" && v === 1) {
        return true;
      } else if (v !== 0) {
        return false;
      }
    }
    return true;
  },
  itemFromData: function(item, index) {
    var _item;
    if (index == null) {
      index = 0;
    }
    _item = _.extend({
      sort: index
    }, item);
    _item.date_modified = new Date(item.date_modified);
    _item.date_created = new Date(item.date_created);
    if (item.date_due != null) {
      _item.date_due = new Date(item.date_due);
    }
    if (item.done != null) {
      _item.done = new Date(item.done);
    }
    _item.discussion = item.discussion.map(function(arg) {
      var body, date, ship;
      ship = arg.ship, body = arg.body, date = arg.date;
      return {
        ship: ship,
        body: body,
        date: new Date(date)
      };
    });
    return _item;
  },
  moveItems: function(arg) {
    var from, list, to;
    list = arg.list, to = arg.to, from = arg.from;
    _tasks[_list[from]].sort = _tasks[_list[to]].sort;
    return _list = list;
  },
  removeItem: function(arg) {
    var index;
    index = arg.index;
    return _list.splice(index, 1);
  }
});

WorkStore.setMaxListeners(100);

WorkStore.dispatchToken = Dispatcher.register(function(p) {
  var a;
  a = p.action;
  if (WorkStore[a.type]) {
    WorkStore[a.type](a);
    return WorkStore.emitChange();
  }
});

module.exports = WorkStore;



},{"../dispatcher/Dispatcher.coffee":8,"events":17,"object-assign":13}],16:[function(require,module,exports){
module.exports = {
  uuid32: function() {
    var i, str, vals;
    vals = (function() {
      var j, results;
      results = [];
      for (i = j = 0; j <= 5; i = ++j) {
        str = Math.ceil(Math.random() * 10000000).toString(32);
        results.push(("00000" + str).substr(-5, 5));
      }
      return results;
    })();
    vals.unshift(Math.ceil(Math.random() * 8));
    return "0v" + vals.join('.');
  },
  getScroll: function() {
    return this.writingPosition = $('#c').outerHeight(true) + $('#c').offset().top - $(window).height();
  },
  setScroll: function() {
    window.util.getScroll();
    return $(window).scrollTop($("#c").height());
  },
  isScrolling: function() {
    if (!window.util.writingPosition) {
      window.util.getScroll();
    }
    return $(window).scrollTop() + $('#writing').outerHeight() < window.util.writingPosition;
  },
  checkScroll: function() {
    if (window.util.isScrolling()) {
      return $('body').addClass('scrolling');
    } else {
      return $('body').removeClass('scrolling');
    }
  },
  talk: {
    mainStations: ["court", "floor", "porch"],
    mainStationPath: function(user) {
      return "~" + user + "/" + (window.util.talk.mainStation(user));
    },
    mainStation: function(user) {
      if (!user) {
        user = window.urb.user;
      }
      switch (user.length) {
        case 3:
          return "court";
        case 6:
          return "floor";
        case 13:
          return "porch";
      }
    }
  }
};



},{}],17:[function(require,module,exports){
// Copyright Joyent, Inc. and other Node contributors.
//
// Permission is hereby granted, free of charge, to any person obtaining a
// copy of this software and associated documentation files (the
// "Software"), to deal in the Software without restriction, including
// without limitation the rights to use, copy, modify, merge, publish,
// distribute, sublicense, and/or sell copies of the Software, and to permit
// persons to whom the Software is furnished to do so, subject to the
// following conditions:
//
// The above copyright notice and this permission notice shall be included
// in all copies or substantial portions of the Software.
//
// THE SOFTWARE IS PROVIDED "AS IS", WITHOUT WARRANTY OF ANY KIND, EXPRESS
// OR IMPLIED, INCLUDING BUT NOT LIMITED TO THE WARRANTIES OF
// MERCHANTABILITY, FITNESS FOR A PARTICULAR PURPOSE AND NONINFRINGEMENT. IN
// NO EVENT SHALL THE AUTHORS OR COPYRIGHT HOLDERS BE LIABLE FOR ANY CLAIM,
// DAMAGES OR OTHER LIABILITY, WHETHER IN AN ACTION OF CONTRACT, TORT OR
// OTHERWISE, ARISING FROM, OUT OF OR IN CONNECTION WITH THE SOFTWARE OR THE
// USE OR OTHER DEALINGS IN THE SOFTWARE.

function EventEmitter() {
  this._events = this._events || {};
  this._maxListeners = this._maxListeners || undefined;
}
module.exports = EventEmitter;

// Backwards-compat with node 0.10.x
EventEmitter.EventEmitter = EventEmitter;

EventEmitter.prototype._events = undefined;
EventEmitter.prototype._maxListeners = undefined;

// By default EventEmitters will print a warning if more than 10 listeners are
// added to it. This is a useful default which helps finding memory leaks.
EventEmitter.defaultMaxListeners = 10;

// Obviously not all Emitters should be limited to 10. This function allows
// that to be increased. Set to zero for unlimited.
EventEmitter.prototype.setMaxListeners = function(n) {
  if (!isNumber(n) || n < 0 || isNaN(n))
    throw TypeError('n must be a positive number');
  this._maxListeners = n;
  return this;
};

EventEmitter.prototype.emit = function(type) {
  var er, handler, len, args, i, listeners;

  if (!this._events)
    this._events = {};

  // If there is no 'error' event listener then throw.
  if (type === 'error') {
    if (!this._events.error ||
        (isObject(this._events.error) && !this._events.error.length)) {
      er = arguments[1];
      if (er instanceof Error) {
        throw er; // Unhandled 'error' event
      }
      throw TypeError('Uncaught, unspecified "error" event.');
    }
  }

  handler = this._events[type];

  if (isUndefined(handler))
    return false;

  if (isFunction(handler)) {
    switch (arguments.length) {
      // fast cases
      case 1:
        handler.call(this);
        break;
      case 2:
        handler.call(this, arguments[1]);
        break;
      case 3:
        handler.call(this, arguments[1], arguments[2]);
        break;
      // slower
      default:
        len = arguments.length;
        args = new Array(len - 1);
        for (i = 1; i < len; i++)
          args[i - 1] = arguments[i];
        handler.apply(this, args);
    }
  } else if (isObject(handler)) {
    len = arguments.length;
    args = new Array(len - 1);
    for (i = 1; i < len; i++)
      args[i - 1] = arguments[i];

    listeners = handler.slice();
    len = listeners.length;
    for (i = 0; i < len; i++)
      listeners[i].apply(this, args);
  }

  return true;
};

EventEmitter.prototype.addListener = function(type, listener) {
  var m;

  if (!isFunction(listener))
    throw TypeError('listener must be a function');

  if (!this._events)
    this._events = {};

  // To avoid recursion in the case that type === "newListener"! Before
  // adding it to the listeners, first emit "newListener".
  if (this._events.newListener)
    this.emit('newListener', type,
              isFunction(listener.listener) ?
              listener.listener : listener);

  if (!this._events[type])
    // Optimize the case of one listener. Don't need the extra array object.
    this._events[type] = listener;
  else if (isObject(this._events[type]))
    // If we've already got an array, just append.
    this._events[type].push(listener);
  else
    // Adding the second element, need to change to array.
    this._events[type] = [this._events[type], listener];

  // Check for listener leak
  if (isObject(this._events[type]) && !this._events[type].warned) {
    var m;
    if (!isUndefined(this._maxListeners)) {
      m = this._maxListeners;
    } else {
      m = EventEmitter.defaultMaxListeners;
    }

    if (m && m > 0 && this._events[type].length > m) {
      this._events[type].warned = true;
      console.error('(node) warning: possible EventEmitter memory ' +
                    'leak detected. %d listeners added. ' +
                    'Use emitter.setMaxListeners() to increase limit.',
                    this._events[type].length);
      if (typeof console.trace === 'function') {
        // not supported in IE 10
        console.trace();
      }
    }
  }

  return this;
};

EventEmitter.prototype.on = EventEmitter.prototype.addListener;

EventEmitter.prototype.once = function(type, listener) {
  if (!isFunction(listener))
    throw TypeError('listener must be a function');

  var fired = false;

  function g() {
    this.removeListener(type, g);

    if (!fired) {
      fired = true;
      listener.apply(this, arguments);
    }
  }

  g.listener = listener;
  this.on(type, g);

  return this;
};

// emits a 'removeListener' event iff the listener was removed
EventEmitter.prototype.removeListener = function(type, listener) {
  var list, position, length, i;

  if (!isFunction(listener))
    throw TypeError('listener must be a function');

  if (!this._events || !this._events[type])
    return this;

  list = this._events[type];
  length = list.length;
  position = -1;

  if (list === listener ||
      (isFunction(list.listener) && list.listener === listener)) {
    delete this._events[type];
    if (this._events.removeListener)
      this.emit('removeListener', type, listener);

  } else if (isObject(list)) {
    for (i = length; i-- > 0;) {
      if (list[i] === listener ||
          (list[i].listener && list[i].listener === listener)) {
        position = i;
        break;
      }
    }

    if (position < 0)
      return this;

    if (list.length === 1) {
      list.length = 0;
      delete this._events[type];
    } else {
      list.splice(position, 1);
    }

    if (this._events.removeListener)
      this.emit('removeListener', type, listener);
  }

  return this;
};

EventEmitter.prototype.removeAllListeners = function(type) {
  var key, listeners;

  if (!this._events)
    return this;

  // not listening for removeListener, no need to emit
  if (!this._events.removeListener) {
    if (arguments.length === 0)
      this._events = {};
    else if (this._events[type])
      delete this._events[type];
    return this;
  }

  // emit removeListener for all listeners on all events
  if (arguments.length === 0) {
    for (key in this._events) {
      if (key === 'removeListener') continue;
      this.removeAllListeners(key);
    }
    this.removeAllListeners('removeListener');
    this._events = {};
    return this;
  }

  listeners = this._events[type];

  if (isFunction(listeners)) {
    this.removeListener(type, listeners);
  } else {
    // LIFO order
    while (listeners.length)
      this.removeListener(type, listeners[listeners.length - 1]);
  }
  delete this._events[type];

  return this;
};

EventEmitter.prototype.listeners = function(type) {
  var ret;
  if (!this._events || !this._events[type])
    ret = [];
  else if (isFunction(this._events[type]))
    ret = [this._events[type]];
  else
    ret = this._events[type].slice();
  return ret;
};

EventEmitter.listenerCount = function(emitter, type) {
  var ret;
  if (!emitter._events || !emitter._events[type])
    ret = 0;
  else if (isFunction(emitter._events[type]))
    ret = 1;
  else
    ret = emitter._events[type].length;
  return ret;
};

function isFunction(arg) {
  return typeof arg === 'function';
}

function isNumber(arg) {
  return typeof arg === 'number';
}

function isObject(arg) {
  return typeof arg === 'object' && arg !== null;
}

function isUndefined(arg) {
  return arg === void 0;
}

},{}]},{},[9]);
>>>>>>> d78846c1
<|MERGE_RESOLUTION|>--- conflicted
+++ resolved
@@ -1,6 +1,3 @@
-<<<<<<< HEAD
-console.error("/Users/galen/Documents/src/urbit-test/urb/zod/pub/work/src/js/components/ListComponent.coffee:30\n  _focus: (e,i) -> @setState {selected:i.props.index)}\n                                                    ^\nParseError: unmatched )");
-=======
 (function e(t,n,r){function s(o,u){if(!n[o]){if(!t[o]){var a=typeof require=="function"&&require;if(!u&&a)return a(o,!0);if(i)return i(o,!0);var f=new Error("Cannot find module '"+o+"'");throw f.code="MODULE_NOT_FOUND",f}var l=n[o]={exports:{}};t[o][0].call(l.exports,function(e){var n=t[o][1][e];return s(n?n:e)},l,l.exports,e,t,n,r)}return n[o].exports}var i=typeof require=="function"&&require;for(var o=0;o<r.length;o++)s(r[o]);return s})({1:[function(require,module,exports){
 var Dispatcher, Persistence;
 
@@ -165,7 +162,6 @@
     });
   }
 };
-
 
 
 },{"../dispatcher/Dispatcher.coffee":8,"../persistence/Persistence.coffee":14}],2:[function(require,module,exports){
@@ -274,7 +270,6 @@
     })(this)));
   }
 });
-
 
 
 },{}],3:[function(require,module,exports){
@@ -653,7 +648,6 @@
 });
 
 
-
 },{"../actions/WorkActions.coffee":1}],4:[function(require,module,exports){
 var FilterComponent, ItemComponent, ListeningComponent, SortComponent, WorkActions, WorkStore, div, h1, input, rece, recl, ref, textarea;
 
@@ -699,7 +693,7 @@
   },
   _focus: function(e, i) {
     return this.setState({
-      selected: Number(i.props.index)
+      selected: i.props.index
     });
   },
   _dragStart: function(e, i) {
@@ -868,6 +862,7 @@
             'data-index': index
           }, rece(ItemComponent, {
             item: item,
+            index: index,
             _focus: _this._focus,
             title_keyDown: _this.title_keyDown,
             draggable: _this.state.canSort,
@@ -881,7 +876,6 @@
 });
 
 
-
 },{"../actions/WorkActions.coffee":1,"../stores/WorkStore.coffee":15,"./FilterComponent.coffee":2,"./ItemComponent.coffee":3,"./ListeningComponent.coffee":5,"./SortComponent.coffee":6}],5:[function(require,module,exports){
 var div, h1, input, rece, recl, ref, textarea;
 
@@ -898,7 +892,6 @@
     }, "");
   }
 });
-
 
 
 },{}],6:[function(require,module,exports){
@@ -946,7 +939,6 @@
 });
 
 
-
 },{}],7:[function(require,module,exports){
 var ListComponent, div, h1, rece, recl, ref;
 
@@ -971,7 +963,6 @@
 });
 
 
-
 },{"./ListComponent.coffee":4}],8:[function(require,module,exports){
 var Dispatcher;
 
@@ -993,7 +984,6 @@
 });
 
 
-
 },{"flux":10}],9:[function(require,module,exports){
 var WorkComponent;
 
@@ -1004,7 +994,6 @@
 $(function() {
   return React.render(React.createElement(WorkComponent), $('#c')[0]);
 });
-
 
 
 },{"./components/WorkComponent.coffee":7,"./util.coffee":16}],10:[function(require,module,exports){
@@ -1402,7 +1391,6 @@
     }
   }
 };
-
 
 
 },{}],15:[function(require,module,exports){
@@ -1656,7 +1644,6 @@
 module.exports = WorkStore;
 
 
-
 },{"../dispatcher/Dispatcher.coffee":8,"events":17,"object-assign":13}],16:[function(require,module,exports){
 module.exports = {
   uuid32: function() {
@@ -1713,7 +1700,6 @@
     }
   }
 };
-
 
 
 },{}],17:[function(require,module,exports){
@@ -2019,5 +2005,4 @@
   return arg === void 0;
 }
 
-},{}]},{},[9]);
->>>>>>> d78846c1
+},{}]},{},[9]);