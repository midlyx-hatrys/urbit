(function e(t,n,r){function s(o,u){if(!n[o]){if(!t[o]){var a=typeof require=="function"&&require;if(!u&&a)return a(o,!0);if(i)return i(o,!0);var f=new Error("Cannot find module '"+o+"'");throw f.code="MODULE_NOT_FOUND",f}var l=n[o]={exports:{}};t[o][0].call(l.exports,function(e){var n=t[o][1][e];return s(n?n:e)},l,l.exports,e,t,n,r)}return n[o].exports}var i=typeof require=="function"&&require;for(var o=0;o<r.length;o++)s(r[o]);return s})({1:[function(require,module,exports){
var Dispatcher, Persistence;

Dispatcher = require('../dispatcher/Dispatcher.coffee');

Persistence = require('../persistence/Persistence.coffee');

Persistence.get('test', console.log.bind(console));

module.exports = {
  newItem: function(index, list) {
    var item;
    item = {
      id: window.util.uuid32(),
      version: 0,
      "date-created": Date.now(),
      "date-modified": Date.now(),
      "date-due": null,
      done: null,
      owner: window.urb.ship,
      status: 'announced',
      tags: [],
      title: '',
      description: '',
      discussion: [],
      audience: [window.util.talk.mainStationPath(window.urb.ship)]
    };
    Persistence.put({
      "new": item
    });
    return Dispatcher.handleViewAction({
      type: 'newItem',
      index: index,
      item: item
    });
  },
  changeItem: function(id, key, val) {
    var set;
    set = {};
    set[key] = val;
    return Persistence.put({
      old: {
        id: id,
        dif: {
          set: set
        }
      }
    });
  },
  setFilter: function(key, val) {
    return Dispatcher.handleViewAction({
      type: 'setFilter',
      key: key,
      val: val
    });
  },
  setSort: function(key, val) {
    return Dispatcher.handleViewAction({
      type: 'setSort',
      key: key,
      val: val
    });
  },
  swapItems: function(to, from) {
    return Dispatcher.handleViewAction({
      type: 'swapItem',
      from: from,
      to: to
    });
  },
  removeItem: function(index, id) {
    Persistence.put({
      old: {
        id: id,
        dif: {
          set: {
            done: true
          }
        }
      }
    });
    return Dispatcher.handleViewAction({
      type: 'removeItem',
      index: index
    });
  },
  addItem: function(index, item) {
    return Dispatcher.handleViewAction({
      type: 'addItem',
      index: index,
      item: item
    });
  }
};


},{"../dispatcher/Dispatcher.coffee":8,"../persistence/Persistence.coffee":14}],2:[function(require,module,exports){
var div, h1, label, rece, recl, ref;

recl = React.createClass;

rece = React.createElement;

ref = [React.DOM.div, React.DOM.h1, React.DOM.label], div = ref[0], h1 = ref[1], label = ref[2];

module.exports = recl({
  _onKeyDown: function(e) {
    if (e.keyCode === 13) {
      e.stopPropagation();
      e.preventDefault();
      return this.change(e);
    }
  },
  _onBlur: function(e) {
    return this.change(e);
  },
  change: function(e) {
    var $t, key, txt;
    $t = $(e.target).closest('.filter');
    txt = $t.find('.input').text().trim();
    key = $t.attr('data-key');
    if (txt.length === 0) {
      txt = null;
    }
    if (key === 'audience') {
      txt = txt.split(" ");
    }
    if (key === 'tags') {
      txt = [txt];
    }
    return this.props.onChange(key, txt);
  },
  render: function() {
    return div({
      className: 'filters'
    }, [
      div({
        className: 'owned filter ib',
        'data-key': 'owner'
      }, [
        label({}, 'Owned by:'), div({
          contentEditable: true,
          className: 'input ib',
          onKeyDown: this._onKeyDown,
          onBlur: this._onBlur
        }, this.props.filters.owned)
      ]), div({
        className: 'tag filter ib',
        'data-key': 'tags'
      }, [
        label({}, 'Tag:'), div({
          contentEditable: true,
          className: 'input ib',
          onKeyDown: this._onKeyDown,
          onBlur: this._onBlur
        }, this.props.filters.tag)
      ]), div({
        className: 'channel filter ib',
        'data-key': 'audience'
      }, [
        label({}, 'Audience:'), div({
          contentEditable: true,
          className: 'input ib',
          onKeyDown: this._onKeyDown,
          onBlur: this._onBlur
        }, this.props.filters.channel)
      ]), div({
        className: 'status filter ib',
        'data-key': 'status'
      }, [
        label({}, 'Status:'), div({
          contentEditable: true,
          className: 'input ib',
          onKeyDown: this._onKeyDown,
          onBlur: this._onBlur
        }, this.props.filters.status)
      ])
    ]);
  }
});


},{}],3:[function(require,module,exports){
var WorkActions, div, recl, ref, textarea;

recl = React.createClass;

ref = [React.DOM.div, React.DOM.textarea], div = ref[0], textarea = ref[1];

WorkActions = require('../actions/WorkActions.coffee');

module.exports = recl({
  _dragStart: function(e) {
    var $t;
    $t = $(e.target);
    this.dragged = $t.closest('.item');
    e.dataTransfer.effectAllowed = 'move';
    e.dataTransfer.setData('text/html', e.currentTarget);
    return this.props._dragStart(e, this);
  },
  _dragEnd: function(e) {
    return this.props._dragEnd(e, this);
  },
  _keyDown: function(e) {
    var kc;
    this.props._keyDown(e, this);
    kc = e.keyCode;
    switch (kc) {
      case 9:
        if (this.state.expand === false) {
          this.setState({
            expand: true
          });
        }
        break;
      case 27:
        this.setState({
          expand: false
        });
    }
    if ((kc === 9 && this.state.expand === false) || (kc === 27)) {
      e.preventDefault();
    }
  },
  getVal: function($el, key) {
    var a, d;
    if ($el[0].tagName === 'TEXTAREA') {
      return $el.val();
    } else {
      if (key === 'date-due') {
        d = $el.text().slice(1).replace(/\./g, "-");
        return new Date(d).valueOf();
      }
      if (key === 'tags') {
        return $el.text().trim().split(" ");
      }
      if (key === 'audience') {
        a = $el.text().trim().split(" ");
        a = a.map(function(_a) {
          return "~" + _a;
        });
        return a;
      }
      return $el.text();
    }
  },
  compareVal: function(l, n, key) {
    if (key === 'tags' || key === 'audience') {
      return _.xor(l, n).length > 0;
    }
    if (key === 'date-due') {
      return l !== new Date(n);
    }
    return l !== n;
  },
  validateField: function($t, id, key, val) {
    var i, valid;
    valid = 1;
    if (key === 'date-due') {
      if (isNaN(val)) {
        valid = 0;
      }
    }
    if (key === 'audience') {
      i = _.filter(val, function(a) {
        if (a[0] !== "~") {
          return 0;
        }
        if (a.split("/").length < 2) {
          return 0;
        }
        if (a.split("/")[0].length < 3 || a.split("/")[1].length < 3) {
          return 0;
        }
        return 1;
      });
      if (i.length !== val.length) {
        valid = 0;
      }
    }
    return valid;
  },
  _keyUp: function(e) {
    var $t, id, key, val;
    $t = $(e.target).closest('.field');
    id = $t.closest('.item').attr('data-id');
    key = $t.attr('data-key');
    val = this.getVal($t.find('.input'), key);
    if (this.compareVal(this.props.item[key], val, key)) {
      if (!this.validateField($t, id, key, val)) {
        return;
      }
      if (this.to) {
        clearTimeout(this.to);
      }
      return this.to = setTimeout(function() {
        return WorkActions.changeItem(id, key, val);
      }, 1000);
    }
  },
  _focus: function(e) {
    return this.props._focus(e, this);
  },
  formatDate: function(d) {
    if (d === null) {
      return "";
    }
    return "~" + (d.getFullYear()) + "." + (d.getMonth() + 1) + "." + (d.getDate());
  },
  formatAudience: function(a) {
    return a.join(" ").replace(/\~/g, "");
  },
  getInitialState: function() {
    return {
      expand: false
    };
  },
  render: function() {
    var itemClass;
    itemClass = 'item';
    if (this.state.expand) {
      itemClass += ' expand';
    }
    return div({
      className: itemClass,
      draggable: true,
      'data-id': this.props.item.id,
      'data-index': this.props.index,
      onDragStart: this._dragStart,
      onDragEnd: this._dragEnd
    }, [
      div({
        className: 'audience field',
        'data-key': 'audience'
      }, [
        div({
          contentEditable: true,
          className: 'input ib',
          onKeyUp: this._keyUp
        }, this.formatAudience(this.props.item.audience))
      ]), div({
        className: 'sort ib top'
      }, this.props.item.sort), div({
        className: 'done ib'
      }, ''), div({
        className: 'title ib top field',
        'data-key': 'title'
      }, [
        div({
          contentEditable: true,
          onFocus: this._focus,
          onKeyDown: this._keyDown,
          onKeyUp: this._keyUp,
          className: 'input ib'
        }, this.props.item.title)
      ]), div({
        className: 'date-due ib top field',
        'data-key': 'date-due'
      }, [
        div({
          contentEditable: true,
          className: 'input ib',
          onKeyUp: this._keyUp
        }, this.formatDate(this.props.item['date-due']))
      ]), div({
        className: 'tags ib top field',
        'data-key': 'tags'
      }, [
        div({
          contentEditable: true,
          className: 'input ib',
          onKeyUp: this._keyUp
        }, this.props.item.tags.join(" "))
      ]), div({
        className: 'expand ib',
        onClick: (function(_this) {
          return function(e) {
            return _this.setState({
              expand: !_this.state.expand
            });
          };
        })(this)
      }, [
        div({
          className: 'caret left'
        }, "")
      ]), div({
        className: 'description field',
        'data-key': 'description'
      }, [
        textarea({
          className: 'input ib',
          onKeyUp: this._keyUp
        }, this.props.item.description)
      ]), div({
        className: "hr"
      }, ""), div({
        className: "discussion"
      }, [
        div({
          className: "comments"
        }, this.props.item.discussion.map((function(_this) {
          return function(slug) {
            return div({
              className: 'comment'
            }, [
              div({
                className: 'hr2'
              }, ""), div({
                className: 'ship ib'
              }, slug.ship), div({
                className: 'date ib'
              }, _this.formatDate(slug.date)), div({
                className: 'body'
              }, slug.body)
            ]);
          };
        })(this))), div({
          className: 'new comment'
        }, [
          div({
            className: 'hr2'
          }, ""), div({
            className: 'ship ib'
          }, "TALSUR-TODRES"), div({
            className: 'date ib'
          }, this.formatDate(new Date())), div({
            contentEditable: true,
            className: 'input'
          }, ""), div({
            className: 'submit'
          }, 'Post')
        ])
      ])
    ]);
  }
});


},{"../actions/WorkActions.coffee":1}],4:[function(require,module,exports){
var FilterComponent, ItemComponent, ListeningComponent, SortComponent, WorkActions, WorkStore, div, h1, input, rece, recl, ref, textarea;

recl = React.createClass;

rece = React.createElement;

ref = [React.DOM.div, React.DOM.h1, React.DOM.input, React.DOM.textarea], div = ref[0], h1 = ref[1], input = ref[2], textarea = ref[3];

WorkStore = require('../stores/WorkStore.coffee');

WorkActions = require('../actions/WorkActions.coffee');

ItemComponent = require('./ItemComponent.coffee');

ListeningComponent = require('./ListeningComponent.coffee');

FilterComponent = require('./FilterComponent.coffee');

SortComponent = require('./SortComponent.coffee');

module.exports = recl({
  stateFromStore: function() {
    return {
      list: WorkStore.getList(),
      listening: WorkStore.getListening(),
      sorts: WorkStore.getSorts(),
      filters: WorkStore.getFilters(),
      expand: false
    };
  },
  getInitialState: function() {
    return this.stateFromStore();
  },
  _onChangeStore: function() {
    return this.setState(this.stateFromStore());
  },
  alias: function() {
    this.$el = $(this.getDOMNode());
    return this.$items = this.$el.find('.items').children();
  },
  _focus: function(e, i) {
    return this.setState({
      selected: Number(i.props.index)
    });
  },
  _dragStart: function(e, i) {
    return this.dragged = i.dragged;
  },
  _dragEnd: function(e, i) {
    var from, to;
    from = Number(this.dragged.attr('data-index'));
    to = Number(this.over.attr('data-index'));
    if (from < to) {
      to--;
    }
    if (this.drop === 'after') {
      to++;
    }
    WorkActions.swapItems(to, from);
    this.dragged.removeClass('hidden');
    return this.placeholder.remove();
  },
  _dragOver: function(e, i) {
    var $t;
    e.preventDefault();
    $t = $(e.target).closest('.item');
    if ($t.hasClass('placeholder')) {
      return;
    }
    if ($t.length === 0) {
      return;
    }
    this.over = $t;
    if (!this.dragged.hasClass('hidden')) {
      this.dragged.addClass('hidden');
    }
    if ((e.clientY - $t[0].offsetTop) < ($t[0].offsetHeight / 2)) {
      this.drop = 'before';
      return this.placeholder.insertBefore($t);
    } else {
      this.drop = 'after';
      return this.placeholder.insertAfter($t);
    }
  },
  _keyDown: function(e) {
    var ins, kc, last, next;
    kc = e.keyCode;
    switch (kc) {
      case 13:
        if (window.getSelection().getRangeAt(0).endOffset === 0) {
          ins = this.state.selected;
        } else {
          ins = this.state.selected + 1;
          this.setState({
            selected: ins,
            select: true
          });
        }
        WorkActions.newItem(ins);
        break;
      case 8:
        if (window.getSelection().getRangeAt(0).endOffset === 0 && e.target.innerText.length === 0) {
          if (this.state.selected !== 0) {
            this.setState({
              selected: this.state.selected - 1,
              select: "end"
            });
          }
          WorkActions.removeItem(this.state.selected, this.state.list[this.state.selected].id);
          e.preventDefault();
        }
        break;
      case 38:
        last = this.state.selected - 1;
        if (last < 0) {
          last = this.state.list.length - 1;
        }
        this.$items.eq(last).find('.title .input').focus();
        this.setState({
          select: "end"
        });
        break;
      case 40:
        next = this.state.selected + 1;
        if (next === this.state.list.length) {
          next = 0;
        }
        this.$items.eq(next).find('.title .input').focus();
        this.setState({
          select: "end"
        });
    }
    if ((kc === 13) || (kc === 38) || (kc === 40)) {
      return e.preventDefault();
    }
  },
  _changeListening: function() {},
  _changeFilter: function(key, val) {
    return WorkActions.setFilter(key, val);
  },
  _changeSort: function(key, val) {
    return WorkActions.setSort(key, val);
  },
  componentDidMount: function() {
    this.placeholder = $("<div class='item placeholder'><div class='sort'>x</div></div>");
    WorkStore.addChangeListener(this._onChangeStore);
    return this.alias();
  },
  componentDidUpdate: function() {
    var $title, r, s;
    this.alias();
    if (this.state.selected !== void 0 || this.state.select) {
      $title = this.$items.eq(this.state.selected).find('.title .input');
    }
    if (this.state.selected !== void 0 && this.state.select) {
      $title.focus();
    }
    if (this.state.select === "end") {
      r = window.getSelection().getRangeAt(0);
      r.setStart($title[0], 1);
      r.setEnd($title[0], 1);
      s = window.getSelection();
      s.removeAllRanges();
      s.addRange(r);
    }
    if (this.state.select) {
      return this.setState({
        select: false
      });
    }
  },
  render: function() {
    return div({}, [
      div({
        className: 'ctrl'
      }, [
        rece(ListeningComponent, {
          listening: this.state.listening,
          onChange: this._changeListening
        }), div({
          className: 'transforms'
        }, [
          rece(FilterComponent, {
            filters: this.state.filters,
            onChange: this._changeFilter
          }), rece(SortComponent, {
            sorts: this.state.sorts,
            onChange: this._changeSort
          })
        ])
      ]), div({
        className: 'items',
        onDragOver: this._dragOver
      }, [
        _.map(this.state.list, (function(_this) {
          return function(item, index) {
            return rece(ItemComponent, {
              item: item,
              index: index,
              _focus: _this._focus,
              _keyDown: _this._keyDown,
              _dragStart: _this._dragStart,
              _dragEnd: _this._dragEnd
            });
          };
        })(this))
      ])
    ]);
  }
});


},{"../actions/WorkActions.coffee":1,"../stores/WorkStore.coffee":15,"./FilterComponent.coffee":2,"./ItemComponent.coffee":3,"./ListeningComponent.coffee":5,"./SortComponent.coffee":6}],5:[function(require,module,exports){
var div, h1, input, rece, recl, ref, textarea;

recl = React.createClass;

rece = React.createElement;

ref = [React.DOM.div, React.DOM.h1, React.DOM.input, React.DOM.textarea], div = ref[0], h1 = ref[1], input = ref[2], textarea = ref[3];

module.exports = recl({
  render: function() {
    return div({
      className: 'listening'
    }, "");
  }
});


},{}],6:[function(require,module,exports){
var button, div, h1, label, rece, recl, ref;

recl = React.createClass;

rece = React.createElement;

ref = [React.DOM.div, React.DOM.h1, React.DOM.button, React.DOM.label], div = ref[0], h1 = ref[1], button = ref[2], label = ref[3];

module.exports = recl({
  _onClick: function(e) {
    var $t, key, sor;
    $t = $(e.target).closest('.sort');
    key = $t.attr('data-key');
    sor = Number($t.attr('data-state'));
    if (sor === 0) {
      sor = 1;
    } else if (sor === 1) {
      sor = -1;
    } else if (sor === -1) {
      sor = 0;
    }
    return this.props.onChange(key, sor);
  },
  render: function() {
    return div({
      className: 'sorts'
    }, _.map(this.props.sorts, (function(_this) {
      return function(s, k) {
        return button({
          'data-key': k,
          'data-state': s,
          className: "sort s-" + s,
          onClick: _this._onClick
        }, [
          label({}, k), div({
            className: 'caret ib'
          }, '')
        ]);
      };
    })(this)));
  }
});


},{}],7:[function(require,module,exports){
var ListComponent, div, input, rece, recl, ref, textarea;

recl = React.createClass;

rece = React.createElement;

ref = [React.DOM.div, React.DOM.input, React.DOM.textarea], div = ref[0], input = ref[1], textarea = ref[2];

ListComponent = require('./ListComponent.coffee');

module.exports = recl({
  render: function() {
    return div({}, [
      rece(ListComponent, {
        list: 'upcoming'
      })
    ]);
  }
});


},{"./ListComponent.coffee":4}],8:[function(require,module,exports){
var Dispatcher;

Dispatcher = require('flux').Dispatcher;

module.exports = _.merge(new Dispatcher(), {
  handleServerAction: function(action) {
    return this.dispatch({
      source: 'server',
      action: action
    });
  },
  handleViewAction: function(action) {
    return this.dispatch({
      source: 'view',
      action: action
    });
  }
});


},{"flux":10}],9:[function(require,module,exports){
var WorkComponent;

WorkComponent = require('./components/WorkComponent.coffee');

window.util = _.extend(window.util || {}, require('./util.coffee'));

$(function() {
  return React.render(React.createElement(WorkComponent), $('#c')[0]);
});


},{"./components/WorkComponent.coffee":7,"./util.coffee":16}],10:[function(require,module,exports){
/**
 * Copyright (c) 2014-2015, Facebook, Inc.
 * All rights reserved.
 *
 * This source code is licensed under the BSD-style license found in the
 * LICENSE file in the root directory of this source tree. An additional grant
 * of patent rights can be found in the PATENTS file in the same directory.
 */

module.exports.Dispatcher = require('./lib/Dispatcher')

},{"./lib/Dispatcher":11}],11:[function(require,module,exports){
/*
 * Copyright (c) 2014, Facebook, Inc.
 * All rights reserved.
 *
 * This source code is licensed under the BSD-style license found in the
 * LICENSE file in the root directory of this source tree. An additional grant
 * of patent rights can be found in the PATENTS file in the same directory.
 *
 * @providesModule Dispatcher
 * @typechecks
 */

"use strict";

var invariant = require('./invariant');

var _lastID = 1;
var _prefix = 'ID_';

/**
 * Dispatcher is used to broadcast payloads to registered callbacks. This is
 * different from generic pub-sub systems in two ways:
 *
 *   1) Callbacks are not subscribed to particular events. Every payload is
 *      dispatched to every registered callback.
 *   2) Callbacks can be deferred in whole or part until other callbacks have
 *      been executed.
 *
 * For example, consider this hypothetical flight destination form, which
 * selects a default city when a country is selected:
 *
 *   var flightDispatcher = new Dispatcher();
 *
 *   // Keeps track of which country is selected
 *   var CountryStore = {country: null};
 *
 *   // Keeps track of which city is selected
 *   var CityStore = {city: null};
 *
 *   // Keeps track of the base flight price of the selected city
 *   var FlightPriceStore = {price: null}
 *
 * When a user changes the selected city, we dispatch the payload:
 *
 *   flightDispatcher.dispatch({
 *     actionType: 'city-update',
 *     selectedCity: 'paris'
 *   });
 *
 * This payload is digested by `CityStore`:
 *
 *   flightDispatcher.register(function(payload) {
 *     if (payload.actionType === 'city-update') {
 *       CityStore.city = payload.selectedCity;
 *     }
 *   });
 *
 * When the user selects a country, we dispatch the payload:
 *
 *   flightDispatcher.dispatch({
 *     actionType: 'country-update',
 *     selectedCountry: 'australia'
 *   });
 *
 * This payload is digested by both stores:
 *
 *    CountryStore.dispatchToken = flightDispatcher.register(function(payload) {
 *     if (payload.actionType === 'country-update') {
 *       CountryStore.country = payload.selectedCountry;
 *     }
 *   });
 *
 * When the callback to update `CountryStore` is registered, we save a reference
 * to the returned token. Using this token with `waitFor()`, we can guarantee
 * that `CountryStore` is updated before the callback that updates `CityStore`
 * needs to query its data.
 *
 *   CityStore.dispatchToken = flightDispatcher.register(function(payload) {
 *     if (payload.actionType === 'country-update') {
 *       // `CountryStore.country` may not be updated.
 *       flightDispatcher.waitFor([CountryStore.dispatchToken]);
 *       // `CountryStore.country` is now guaranteed to be updated.
 *
 *       // Select the default city for the new country
 *       CityStore.city = getDefaultCityForCountry(CountryStore.country);
 *     }
 *   });
 *
 * The usage of `waitFor()` can be chained, for example:
 *
 *   FlightPriceStore.dispatchToken =
 *     flightDispatcher.register(function(payload) {
 *       switch (payload.actionType) {
 *         case 'country-update':
 *           flightDispatcher.waitFor([CityStore.dispatchToken]);
 *           FlightPriceStore.price =
 *             getFlightPriceStore(CountryStore.country, CityStore.city);
 *           break;
 *
 *         case 'city-update':
 *           FlightPriceStore.price =
 *             FlightPriceStore(CountryStore.country, CityStore.city);
 *           break;
 *     }
 *   });
 *
 * The `country-update` payload will be guaranteed to invoke the stores'
 * registered callbacks in order: `CountryStore`, `CityStore`, then
 * `FlightPriceStore`.
 */

  function Dispatcher() {
    this.$Dispatcher_callbacks = {};
    this.$Dispatcher_isPending = {};
    this.$Dispatcher_isHandled = {};
    this.$Dispatcher_isDispatching = false;
    this.$Dispatcher_pendingPayload = null;
  }

  /**
   * Registers a callback to be invoked with every dispatched payload. Returns
   * a token that can be used with `waitFor()`.
   *
   * @param {function} callback
   * @return {string}
   */
  Dispatcher.prototype.register=function(callback) {
    var id = _prefix + _lastID++;
    this.$Dispatcher_callbacks[id] = callback;
    return id;
  };

  /**
   * Removes a callback based on its token.
   *
   * @param {string} id
   */
  Dispatcher.prototype.unregister=function(id) {
    invariant(
      this.$Dispatcher_callbacks[id],
      'Dispatcher.unregister(...): `%s` does not map to a registered callback.',
      id
    );
    delete this.$Dispatcher_callbacks[id];
  };

  /**
   * Waits for the callbacks specified to be invoked before continuing execution
   * of the current callback. This method should only be used by a callback in
   * response to a dispatched payload.
   *
   * @param {array<string>} ids
   */
  Dispatcher.prototype.waitFor=function(ids) {
    invariant(
      this.$Dispatcher_isDispatching,
      'Dispatcher.waitFor(...): Must be invoked while dispatching.'
    );
    for (var ii = 0; ii < ids.length; ii++) {
      var id = ids[ii];
      if (this.$Dispatcher_isPending[id]) {
        invariant(
          this.$Dispatcher_isHandled[id],
          'Dispatcher.waitFor(...): Circular dependency detected while ' +
          'waiting for `%s`.',
          id
        );
        continue;
      }
      invariant(
        this.$Dispatcher_callbacks[id],
        'Dispatcher.waitFor(...): `%s` does not map to a registered callback.',
        id
      );
      this.$Dispatcher_invokeCallback(id);
    }
  };

  /**
   * Dispatches a payload to all registered callbacks.
   *
   * @param {object} payload
   */
  Dispatcher.prototype.dispatch=function(payload) {
    invariant(
      !this.$Dispatcher_isDispatching,
      'Dispatch.dispatch(...): Cannot dispatch in the middle of a dispatch.'
    );
    this.$Dispatcher_startDispatching(payload);
    try {
      for (var id in this.$Dispatcher_callbacks) {
        if (this.$Dispatcher_isPending[id]) {
          continue;
        }
        this.$Dispatcher_invokeCallback(id);
      }
    } finally {
      this.$Dispatcher_stopDispatching();
    }
  };

  /**
   * Is this Dispatcher currently dispatching.
   *
   * @return {boolean}
   */
  Dispatcher.prototype.isDispatching=function() {
    return this.$Dispatcher_isDispatching;
  };

  /**
   * Call the callback stored with the given id. Also do some internal
   * bookkeeping.
   *
   * @param {string} id
   * @internal
   */
  Dispatcher.prototype.$Dispatcher_invokeCallback=function(id) {
    this.$Dispatcher_isPending[id] = true;
    this.$Dispatcher_callbacks[id](this.$Dispatcher_pendingPayload);
    this.$Dispatcher_isHandled[id] = true;
  };

  /**
   * Set up bookkeeping needed when dispatching.
   *
   * @param {object} payload
   * @internal
   */
  Dispatcher.prototype.$Dispatcher_startDispatching=function(payload) {
    for (var id in this.$Dispatcher_callbacks) {
      this.$Dispatcher_isPending[id] = false;
      this.$Dispatcher_isHandled[id] = false;
    }
    this.$Dispatcher_pendingPayload = payload;
    this.$Dispatcher_isDispatching = true;
  };

  /**
   * Clear bookkeeping used for dispatching.
   *
   * @internal
   */
  Dispatcher.prototype.$Dispatcher_stopDispatching=function() {
    this.$Dispatcher_pendingPayload = null;
    this.$Dispatcher_isDispatching = false;
  };


module.exports = Dispatcher;

},{"./invariant":12}],12:[function(require,module,exports){
/**
 * Copyright (c) 2014, Facebook, Inc.
 * All rights reserved.
 *
 * This source code is licensed under the BSD-style license found in the
 * LICENSE file in the root directory of this source tree. An additional grant
 * of patent rights can be found in the PATENTS file in the same directory.
 *
 * @providesModule invariant
 */

"use strict";

/**
 * Use invariant() to assert state which your program assumes to be true.
 *
 * Provide sprintf-style format (only %s is supported) and arguments
 * to provide information about what broke and what you were
 * expecting.
 *
 * The invariant message will be stripped in production, but the invariant
 * will remain to ensure logic does not differ in production.
 */

var invariant = function(condition, format, a, b, c, d, e, f) {
  if (false) {
    if (format === undefined) {
      throw new Error('invariant requires an error message argument');
    }
  }

  if (!condition) {
    var error;
    if (format === undefined) {
      error = new Error(
        'Minified exception occurred; use the non-minified dev environment ' +
        'for the full error message and additional helpful warnings.'
      );
    } else {
      var args = [a, b, c, d, e, f];
      var argIndex = 0;
      error = new Error(
        'Invariant Violation: ' +
        format.replace(/%s/g, function() { return args[argIndex++]; })
      );
    }

    error.framesToPop = 1; // we don't care about invariant's own frame
    throw error;
  }
};

module.exports = invariant;

},{}],13:[function(require,module,exports){
'use strict';

function ToObject(val) {
	if (val == null) {
		throw new TypeError('Object.assign cannot be called with null or undefined');
	}

	return Object(val);
}

module.exports = Object.assign || function (target, source) {
	var pendingException;
	var from;
	var keys;
	var to = ToObject(target);

	for (var s = 1; s < arguments.length; s++) {
		from = arguments[s];
		keys = Object.keys(Object(from));

		for (var i = 0; i < keys.length; i++) {
			try {
				to[keys[i]] = from[keys[i]];
			} catch (err) {
				if (pendingException === undefined) {
					pendingException = err;
				}
			}
		}
	}

	if (pendingException) {
		throw pendingException;
	}

	return to;
};

},{}],14:[function(require,module,exports){
urb.appl = 'work';

module.exports = {
  put: function(update, cb) {
    return urb.send(update, {
      mark: 'work-command'
    }, cb);
  },
  get: function(id, cb) {
    var url;
    url = (urb.util.basepath("/pub/work/")) + id + ".json";
    return $.get(url, {}, function(data) {
      if (cb) {
        return cb(null, data);
      }
    });
  }
};


},{}],15:[function(require,module,exports){
var Dispatcher, EventEmitter, WorkStore, _filters, _list, _listening, _sorts, assign;

EventEmitter = require('events').EventEmitter;

assign = require('object-assign');

Dispatcher = require('../dispatcher/Dispatcher.coffee');

_list = [
  {
    id: "0v0",
    sort: 0,
    "date-created": new Date('2015-8-18'),
    "date-modified": new Date('2015-8-18'),
<<<<<<< HEAD
    "date-due": new Date('2015-8-18'),
    owner: "~talsur-todres",
=======
    "date-due": null,
    owner: "talsur-todres",
>>>>>>> 3d226803
    audience: ["~doznec/urbit-meta", "~doznec/tlon"],
    status: "working",
    tags: ['food', 'office'],
    title: 'get groceries',
    description: 'first go out the door, \n then walk down the block.',
    discussion: [
      {
        date: new Date('2015-8-18'),
        ship: "wictuc-folrex",
        body: "Seems like a great idea."
      }
    ]
  }, {
    id: "0v1",
    sort: 1,
    "date-created": new Date('2015-8-18'),
    "date-modified": new Date('2015-8-18'),
    "date-due": null,
<<<<<<< HEAD
    owner: "~talsur-todres",
=======
    owner: "talsur-todres",
>>>>>>> 3d226803
    audience: ["~doznec/tlon"],
    status: "working",
    tags: ['home', 'office'],
    title: 'eat',
    description: 'dont forget about lunch.',
    discussion: []
  }, {
    id: "0v2",
    sort: 2,
    "date-created": new Date('2015-8-18'),
    "date-modified": new Date('2015-8-18'),
    "date-due": null,
<<<<<<< HEAD
    owner: "~talsur-todres",
=======
    owner: "talsur-todres",
>>>>>>> 3d226803
    audience: ["~doznec/tlon"],
    status: "working",
    tags: ['home'],
    title: 'sleep',
    description: 'go get some sleep.',
    discussion: []
  }
];

_listening = [];

_filters = {
  owner: null,
  tags: null,
  audience: null,
  status: null
};

_sorts = {
  title: 0,
  owner: 0,
  "date-due": 0,
  sort: 0
};

WorkStore = assign({}, EventEmitter.prototype, {
  emitChange: function() {
    return this.emit('change');
  },
  addChangeListener: function(cb) {
    return this.on('change', cb);
  },
  removeChangeListener: function(cb) {
    return this.removeListener("change", cb);
  },
  getList: function(key) {
    var _k, _v, add, c, k, list, v;
    list = [];
    for (k in _list) {
      v = _list[k];
      add = true;
      for (_k in _filters) {
        _v = _filters[_k];
        if (_v === null) {
          continue;
        }
        c = v[_k];
        if (typeof c === 'object') {
          if (_.intersection(c, _v).length === 0) {
            add = false;
          }
        } else {
          if (c !== _v) {
            add = false;
          }
        }
      }
      if (add === true) {
        list.push(v);
      }
    }
    if (_.uniq(_.values(_sorts)).length > 0) {
      for (k in _sorts) {
        v = _sorts[k];
        if (v !== 0) {
          break;
        }
      }
      list = _.sortBy(list, k, k);
      if (v === -1) {
        list.reverse();
      }
    }
    return list;
  },
  getListening: function() {
    return _listening;
  },
  getFilters: function() {
    return _filters;
  },
  setFilter: function(arg) {
    var key, val;
    key = arg.key, val = arg.val;
    return _filters[key] = val;
  },
  getSorts: function() {
    return _sorts;
  },
  setSort: function(arg) {
    var k, key, v, val;
    key = arg.key, val = arg.val;
    for (k in _sorts) {
      v = _sorts[k];
      _sorts[k] = 0;
    }
    return _sorts[key] = val;
  },
  newItem: function(arg) {
    var _item, index, item;
    index = arg.index, item = arg.item;
    _item = _.extend({
      sort: index
    }, item);
    _item["date-created"] = new Date(item["date-created"]);
    _item["date-modified"] = new Date(item["date-modified"]);
    return _list.splice(index, 0, _item);
  },
  swapItem: function(arg) {
    var from, to;
    to = arg.to, from = arg.from;
    return _list.splice(to, 0, _list.splice(from, 1)[0]);
  },
  removeItem: function(arg) {
    var index;
    index = arg.index;
    return _list.splice(index, 1);
  }
});

WorkStore.setMaxListeners(100);

WorkStore.dispatchToken = Dispatcher.register(function(p) {
  var a;
  a = p.action;
  if (WorkStore[a.type]) {
    WorkStore[a.type](a);
    return WorkStore.emitChange();
  }
});

module.exports = WorkStore;


},{"../dispatcher/Dispatcher.coffee":8,"events":17,"object-assign":13}],16:[function(require,module,exports){
module.exports = {
  uuid32: function() {
    var i, str, vals;
    vals = (function() {
      var j, results;
      results = [];
      for (i = j = 0; j <= 5; i = ++j) {
        str = Math.ceil(Math.random() * 10000000).toString(32);
        results.push(("00000" + str).substr(-5, 5));
      }
      return results;
    })();
    vals.unshift(Math.ceil(Math.random() * 8));
    return "0v" + vals.join('.');
  },
  getScroll: function() {
    return this.writingPosition = $('#c').outerHeight(true) + $('#c').offset().top - $(window).height();
  },
  setScroll: function() {
    window.util.getScroll();
    return $(window).scrollTop($("#c").height());
  },
  isScrolling: function() {
    if (!window.util.writingPosition) {
      window.util.getScroll();
    }
    return $(window).scrollTop() + $('#writing').outerHeight() < window.util.writingPosition;
  },
  checkScroll: function() {
    if (window.util.isScrolling()) {
      return $('body').addClass('scrolling');
    } else {
      return $('body').removeClass('scrolling');
    }
  },
  talk: {
    mainStations: ["court", "floor", "porch"],
    mainStationPath: function(user) {
      return "~" + user + "/" + (window.util.talk.mainStation(user));
    },
    mainStation: function(user) {
      if (!user) {
        user = window.urb.user;
      }
      switch (user.length) {
        case 3:
          return "court";
        case 6:
          return "floor";
        case 13:
          return "porch";
      }
    }
  }
};


},{}],17:[function(require,module,exports){
// Copyright Joyent, Inc. and other Node contributors.
//
// Permission is hereby granted, free of charge, to any person obtaining a
// copy of this software and associated documentation files (the
// "Software"), to deal in the Software without restriction, including
// without limitation the rights to use, copy, modify, merge, publish,
// distribute, sublicense, and/or sell copies of the Software, and to permit
// persons to whom the Software is furnished to do so, subject to the
// following conditions:
//
// The above copyright notice and this permission notice shall be included
// in all copies or substantial portions of the Software.
//
// THE SOFTWARE IS PROVIDED "AS IS", WITHOUT WARRANTY OF ANY KIND, EXPRESS
// OR IMPLIED, INCLUDING BUT NOT LIMITED TO THE WARRANTIES OF
// MERCHANTABILITY, FITNESS FOR A PARTICULAR PURPOSE AND NONINFRINGEMENT. IN
// NO EVENT SHALL THE AUTHORS OR COPYRIGHT HOLDERS BE LIABLE FOR ANY CLAIM,
// DAMAGES OR OTHER LIABILITY, WHETHER IN AN ACTION OF CONTRACT, TORT OR
// OTHERWISE, ARISING FROM, OUT OF OR IN CONNECTION WITH THE SOFTWARE OR THE
// USE OR OTHER DEALINGS IN THE SOFTWARE.

function EventEmitter() {
  this._events = this._events || {};
  this._maxListeners = this._maxListeners || undefined;
}
module.exports = EventEmitter;

// Backwards-compat with node 0.10.x
EventEmitter.EventEmitter = EventEmitter;

EventEmitter.prototype._events = undefined;
EventEmitter.prototype._maxListeners = undefined;

// By default EventEmitters will print a warning if more than 10 listeners are
// added to it. This is a useful default which helps finding memory leaks.
EventEmitter.defaultMaxListeners = 10;

// Obviously not all Emitters should be limited to 10. This function allows
// that to be increased. Set to zero for unlimited.
EventEmitter.prototype.setMaxListeners = function(n) {
  if (!isNumber(n) || n < 0 || isNaN(n))
    throw TypeError('n must be a positive number');
  this._maxListeners = n;
  return this;
};

EventEmitter.prototype.emit = function(type) {
  var er, handler, len, args, i, listeners;

  if (!this._events)
    this._events = {};

  // If there is no 'error' event listener then throw.
  if (type === 'error') {
    if (!this._events.error ||
        (isObject(this._events.error) && !this._events.error.length)) {
      er = arguments[1];
      if (er instanceof Error) {
        throw er; // Unhandled 'error' event
      }
      throw TypeError('Uncaught, unspecified "error" event.');
    }
  }

  handler = this._events[type];

  if (isUndefined(handler))
    return false;

  if (isFunction(handler)) {
    switch (arguments.length) {
      // fast cases
      case 1:
        handler.call(this);
        break;
      case 2:
        handler.call(this, arguments[1]);
        break;
      case 3:
        handler.call(this, arguments[1], arguments[2]);
        break;
      // slower
      default:
        len = arguments.length;
        args = new Array(len - 1);
        for (i = 1; i < len; i++)
          args[i - 1] = arguments[i];
        handler.apply(this, args);
    }
  } else if (isObject(handler)) {
    len = arguments.length;
    args = new Array(len - 1);
    for (i = 1; i < len; i++)
      args[i - 1] = arguments[i];

    listeners = handler.slice();
    len = listeners.length;
    for (i = 0; i < len; i++)
      listeners[i].apply(this, args);
  }

  return true;
};

EventEmitter.prototype.addListener = function(type, listener) {
  var m;

  if (!isFunction(listener))
    throw TypeError('listener must be a function');

  if (!this._events)
    this._events = {};

  // To avoid recursion in the case that type === "newListener"! Before
  // adding it to the listeners, first emit "newListener".
  if (this._events.newListener)
    this.emit('newListener', type,
              isFunction(listener.listener) ?
              listener.listener : listener);

  if (!this._events[type])
    // Optimize the case of one listener. Don't need the extra array object.
    this._events[type] = listener;
  else if (isObject(this._events[type]))
    // If we've already got an array, just append.
    this._events[type].push(listener);
  else
    // Adding the second element, need to change to array.
    this._events[type] = [this._events[type], listener];

  // Check for listener leak
  if (isObject(this._events[type]) && !this._events[type].warned) {
    var m;
    if (!isUndefined(this._maxListeners)) {
      m = this._maxListeners;
    } else {
      m = EventEmitter.defaultMaxListeners;
    }

    if (m && m > 0 && this._events[type].length > m) {
      this._events[type].warned = true;
      console.error('(node) warning: possible EventEmitter memory ' +
                    'leak detected. %d listeners added. ' +
                    'Use emitter.setMaxListeners() to increase limit.',
                    this._events[type].length);
      if (typeof console.trace === 'function') {
        // not supported in IE 10
        console.trace();
      }
    }
  }

  return this;
};

EventEmitter.prototype.on = EventEmitter.prototype.addListener;

EventEmitter.prototype.once = function(type, listener) {
  if (!isFunction(listener))
    throw TypeError('listener must be a function');

  var fired = false;

  function g() {
    this.removeListener(type, g);

    if (!fired) {
      fired = true;
      listener.apply(this, arguments);
    }
  }

  g.listener = listener;
  this.on(type, g);

  return this;
};

// emits a 'removeListener' event iff the listener was removed
EventEmitter.prototype.removeListener = function(type, listener) {
  var list, position, length, i;

  if (!isFunction(listener))
    throw TypeError('listener must be a function');

  if (!this._events || !this._events[type])
    return this;

  list = this._events[type];
  length = list.length;
  position = -1;

  if (list === listener ||
      (isFunction(list.listener) && list.listener === listener)) {
    delete this._events[type];
    if (this._events.removeListener)
      this.emit('removeListener', type, listener);

  } else if (isObject(list)) {
    for (i = length; i-- > 0;) {
      if (list[i] === listener ||
          (list[i].listener && list[i].listener === listener)) {
        position = i;
        break;
      }
    }

    if (position < 0)
      return this;

    if (list.length === 1) {
      list.length = 0;
      delete this._events[type];
    } else {
      list.splice(position, 1);
    }

    if (this._events.removeListener)
      this.emit('removeListener', type, listener);
  }

  return this;
};

EventEmitter.prototype.removeAllListeners = function(type) {
  var key, listeners;

  if (!this._events)
    return this;

  // not listening for removeListener, no need to emit
  if (!this._events.removeListener) {
    if (arguments.length === 0)
      this._events = {};
    else if (this._events[type])
      delete this._events[type];
    return this;
  }

  // emit removeListener for all listeners on all events
  if (arguments.length === 0) {
    for (key in this._events) {
      if (key === 'removeListener') continue;
      this.removeAllListeners(key);
    }
    this.removeAllListeners('removeListener');
    this._events = {};
    return this;
  }

  listeners = this._events[type];

  if (isFunction(listeners)) {
    this.removeListener(type, listeners);
  } else {
    // LIFO order
    while (listeners.length)
      this.removeListener(type, listeners[listeners.length - 1]);
  }
  delete this._events[type];

  return this;
};

EventEmitter.prototype.listeners = function(type) {
  var ret;
  if (!this._events || !this._events[type])
    ret = [];
  else if (isFunction(this._events[type]))
    ret = [this._events[type]];
  else
    ret = this._events[type].slice();
  return ret;
};

EventEmitter.listenerCount = function(emitter, type) {
  var ret;
  if (!emitter._events || !emitter._events[type])
    ret = 0;
  else if (isFunction(emitter._events[type]))
    ret = 1;
  else
    ret = emitter._events[type].length;
  return ret;
};

function isFunction(arg) {
  return typeof arg === 'function';
}

function isNumber(arg) {
  return typeof arg === 'number';
}

function isObject(arg) {
  return typeof arg === 'object' && arg !== null;
}

function isUndefined(arg) {
  return arg === void 0;
}

},{}]},{},[9]);<|MERGE_RESOLUTION|>--- conflicted
+++ resolved
@@ -121,61 +121,57 @@
     key = $t.attr('data-key');
     if (txt.length === 0) {
       txt = null;
-    }
-    if (key === 'audience') {
-      txt = txt.split(" ");
-    }
-    if (key === 'tags') {
-      txt = [txt];
+    } else {
+      switch (key) {
+        case 'audience':
+          txt = txt.split(" ");
+          break;
+        case 'tags':
+          txt = [txt];
+      }
     }
     return this.props.onChange(key, txt);
   },
+  fields: [
+    {
+      filter: 'owned',
+      key: 'owner',
+      title: 'Owned by:'
+    }, {
+      filter: 'tag',
+      key: 'tags',
+      title: 'Tag:'
+    }, {
+      filter: 'channel',
+      key: 'audience',
+      title: 'Audience:'
+    }, {
+      filter: 'status',
+      key: 'status',
+      title: 'Status:'
+    }
+  ],
   render: function() {
     return div({
       className: 'filters'
-    }, [
-      div({
-        className: 'owned filter ib',
-        'data-key': 'owner'
-      }, [
-        label({}, 'Owned by:'), div({
-          contentEditable: true,
-          className: 'input ib',
-          onKeyDown: this._onKeyDown,
-          onBlur: this._onBlur
-        }, this.props.filters.owned)
-      ]), div({
-        className: 'tag filter ib',
-        'data-key': 'tags'
-      }, [
-        label({}, 'Tag:'), div({
-          contentEditable: true,
-          className: 'input ib',
-          onKeyDown: this._onKeyDown,
-          onBlur: this._onBlur
-        }, this.props.filters.tag)
-      ]), div({
-        className: 'channel filter ib',
-        'data-key': 'audience'
-      }, [
-        label({}, 'Audience:'), div({
-          contentEditable: true,
-          className: 'input ib',
-          onKeyDown: this._onKeyDown,
-          onBlur: this._onBlur
-        }, this.props.filters.channel)
-      ]), div({
-        className: 'status filter ib',
-        'data-key': 'status'
-      }, [
-        label({}, 'Status:'), div({
-          contentEditable: true,
-          className: 'input ib',
-          onKeyDown: this._onKeyDown,
-          onBlur: this._onBlur
-        }, this.props.filters.status)
-      ])
-    ]);
+    }, this.fields.map((function(_this) {
+      return function(arg) {
+        var filter, key, title;
+        filter = arg.filter, key = arg.key, title = arg.title;
+        return div({
+          key: key,
+          'data-key': key,
+          className: filter + " filter ib"
+        }, [
+          label({}, title), div({
+            contentEditable: true,
+            className: 'input ib',
+            onKeyDown: _this._onKeyDown,
+            onBlur: _this._onBlur
+          }, _this.props.filters[filter])
+        ]);
+      };
+    })(this)));
   }
 });
 
@@ -229,6 +225,9 @@
     } else {
       if (key === 'date-due') {
         d = $el.text().slice(1).replace(/\./g, "-");
+        if (d.length < 8) {
+          return NaN;
+        }
         return new Date(d).valueOf();
       }
       if (key === 'tags') {
@@ -288,8 +287,10 @@
     val = this.getVal($t.find('.input'), key);
     if (this.compareVal(this.props.item[key], val, key)) {
       if (!this.validateField($t, id, key, val)) {
+        $t.addClass('invalid');
         return;
       }
+      $t.removeClass('invalid');
       if (this.to) {
         clearTimeout(this.to);
       }
@@ -300,6 +301,11 @@
   },
   _focus: function(e) {
     return this.props._focus(e, this);
+  },
+  _markDone: function(e) {
+    var id;
+    id = $(e.target).closest('.item').attr('data-id');
+    return WorkActions.changeItem(id, 'done', true);
   },
   formatDate: function(d) {
     if (d === null) {
@@ -341,7 +347,8 @@
       ]), div({
         className: 'sort ib top'
       }, this.props.item.sort), div({
-        className: 'done ib'
+        className: 'done ib',
+        onClick: this._markDone
       }, ''), div({
         className: 'title ib top field',
         'data-key': 'title'
@@ -354,7 +361,7 @@
           className: 'input ib'
         }, this.props.item.title)
       ]), div({
-        className: 'date-due ib top field',
+        className: 'date ib top field',
         'data-key': 'date-due'
       }, [
         div({
@@ -1162,13 +1169,8 @@
     sort: 0,
     "date-created": new Date('2015-8-18'),
     "date-modified": new Date('2015-8-18'),
-<<<<<<< HEAD
     "date-due": new Date('2015-8-18'),
     owner: "~talsur-todres",
-=======
-    "date-due": null,
-    owner: "talsur-todres",
->>>>>>> 3d226803
     audience: ["~doznec/urbit-meta", "~doznec/tlon"],
     status: "working",
     tags: ['food', 'office'],
@@ -1187,11 +1189,7 @@
     "date-created": new Date('2015-8-18'),
     "date-modified": new Date('2015-8-18'),
     "date-due": null,
-<<<<<<< HEAD
     owner: "~talsur-todres",
-=======
-    owner: "talsur-todres",
->>>>>>> 3d226803
     audience: ["~doznec/tlon"],
     status: "working",
     tags: ['home', 'office'],
@@ -1204,11 +1202,7 @@
     "date-created": new Date('2015-8-18'),
     "date-modified": new Date('2015-8-18'),
     "date-due": null,
-<<<<<<< HEAD
     owner: "~talsur-todres",
-=======
-    owner: "talsur-todres",
->>>>>>> 3d226803
     audience: ["~doznec/tlon"],
     status: "working",
     tags: ['home'],
