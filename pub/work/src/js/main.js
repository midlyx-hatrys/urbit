(function e(t,n,r){function s(o,u){if(!n[o]){if(!t[o]){var a=typeof require=="function"&&require;if(!u&&a)return a(o,!0);if(i)return i(o,!0);var f=new Error("Cannot find module '"+o+"'");throw f.code="MODULE_NOT_FOUND",f}var l=n[o]={exports:{}};t[o][0].call(l.exports,function(e){var n=t[o][1][e];return s(n?n:e)},l,l.exports,e,t,n,r)}return n[o].exports}var i=typeof require=="function"&&require;for(var o=0;o<r.length;o++)s(r[o]);return s})({1:[function(require,module,exports){
var Dispatcher, Persistence;

Dispatcher = require('../dispatcher/Dispatcher.coffee');

Persistence = require('../persistence/Persistence.coffee');

module.exports = {
  newItem: function(index, _item) {
    var item, ref, ref1, ref2, ref3, ref4, ref5, ref6, ref7;
    if (_item == null) {
      _item = {};
    }
    item = {
      id: window.util.uuid32(),
      version: 0,
      owner: window.urb.ship,
      date_created: Date.now(),
      date_modified: Date.now(),
      date_due: (ref = _item.date_due) != null ? ref : null,
      done: (ref1 = _item.done) != null ? ref1 : null,
      status: (ref2 = _item.status) != null ? ref2 : 'announced',
      tags: (ref3 = _item.tags) != null ? ref3 : [],
      title: (ref4 = _item.title) != null ? ref4 : '',
      description: (ref5 = _item.description) != null ? ref5 : '',
      discussion: (ref6 = _item.discussion) != null ? ref6 : [],
      audience: (ref7 = _item.audience) != null ? ref7 : [window.util.talk.mainStationPath(window.urb.ship)]
    };
    Persistence.put({
      "new": item
    });
    return Dispatcher.handleViewAction({
      type: 'newItem',
      index: index,
      item: item
    });
  },
  setItem: function(id, version, key, val) {
    var set;
    set = {};
    set[key] = val;
    return Persistence.put({
      old: {
        id: id,
        version: version,
        dif: {
          set: set
        }
      }
    });
  },
  addComment: function(id, version, val) {
    return Persistence.put({
      old: {
        id: id,
        version: version,
        dif: {
          add: {
            comment: val
          }
        }
      }
    });
  },
  setFilter: function(key, val) {
    return Dispatcher.handleViewAction({
      type: 'setFilter',
      key: key,
      val: val
    });
  },
  setSort: function(key, val) {
    return Dispatcher.handleViewAction({
      type: 'setSort',
      key: key,
      val: val
    });
  },
  swapItems: function(to, from) {
    return Dispatcher.handleViewAction({
      type: 'swapItem',
      from: from,
      to: to
    });
  },
  removeItem: function(index, id) {
    Persistence.put({
      old: {
        id: id,
        dif: {
          set: {
            done: true
          }
        }
      }
    });
    return Dispatcher.handleViewAction({
      type: 'removeItem',
      index: index
    });
  },
  addItem: function(index, item) {
    return Dispatcher.handleViewAction({
      type: 'addItem',
      index: index,
      item: item
    });
  },
  listenList: function(type) {
    return Persistence.subscribe(type, function(err, d) {
      var ref, sort, tasks;
      if (d != null) {
        ref = d.data, sort = ref.sort, tasks = ref.tasks;
        return Dispatcher.handleServerAction({
          type: "getData",
          sort: sort,
          tasks: tasks
        });
      }
    });
  }
};


},{"../dispatcher/Dispatcher.coffee":8,"../persistence/Persistence.coffee":14}],2:[function(require,module,exports){
var div, h1, label, rece, recl, ref;

recl = React.createClass;

rece = React.createElement;

ref = React.DOM, div = ref.div, h1 = ref.h1, label = ref.label;

module.exports = recl({
  _onKeyDown: function(e) {
    if (e.keyCode === 13) {
      e.stopPropagation();
      e.preventDefault();
      return this.change(e);
    }
  },
  _onBlur: function(e) {
    return this.change(e);
  },
  change: function(e) {
    var $t, key, txt;
    $t = $(e.target).closest('.filter');
    txt = $t.find('.input').text().trim();
    key = $t.attr('data-key');
    if (txt.length === 0) {
      txt = null;
    } else {
      switch (key) {
        case 'owner':
          txt = "~" + txt;
          break;
        case 'audience':
          txt = txt.split(" ");
          break;
        case 'tags':
          txt = [txt];
      }
    }
    return this.props.onChange(key, txt);
  },
  fields: [
    {
      filter: 'owned',
      key: 'owner',
      title: 'Owner:'
    }, {
      filter: 'tag',
      key: 'tags',
      title: 'Tag:'
    }, {
      filter: 'channel',
      key: 'audience',
      title: 'Audience:'
    }, {
      filter: 'status',
      key: 'status',
      title: 'Status:'
    }
  ],
  render: function() {
    return div({
      className: 'filters'
    }, this.fields.map((function(_this) {
      return function(arg) {
        var filter, key, title;
        filter = arg.filter, key = arg.key, title = arg.title;
        return div({
          key: key,
          'data-key': key,
          className: filter + " filter ib"
        }, [
          label({}, title), div({
            contentEditable: true,
            className: 'input ib',
            onKeyDown: _this._onKeyDown,
            onBlur: _this._onBlur
          }, _this.props.filters[filter])
        ]);
      };
    })(this)));
  }
});


},{}],3:[function(require,module,exports){
var WorkActions, div, recl, ref, textarea;

recl = React.createClass;

ref = React.DOM, div = ref.div, textarea = ref.textarea;

WorkActions = require('../actions/WorkActions.coffee');

module.exports = recl({
  onDragStart: function(e) {
    var $t;
    $t = $(e.target);
    this.dragged = $t.closest('.item');
    e.dataTransfer.effectAllowed = 'move';
    e.dataTransfer.setData('text/html', e.currentTarget);
    return this.props._dragStart(e, this);
  },
  onDragEnd: function(e) {
    return this.props._dragEnd(e, this);
  },
  onKeyDown: function(e) {
    var kc;
    this.props._keyDown(e, this);
    kc = e.keyCode;
    switch (kc) {
      case 9:
        if (this.state.expand === false) {
          this.setState({
            expand: true
          });
        }
        break;
      case 27:
        this.setState({
          expand: false
        });
    }
    if ((kc === 9 && this.state.expand === false) || (kc === 27)) {
      e.preventDefault();
    }
  },
  getVal: function($el, key) {
    var a, d;
    if ($el[0].tagName === 'TEXTAREA') {
      return $el.val();
    } else {
      if (key === 'date_due') {
        d = $el.text().slice(1).replace(/\./g, "-");
        if (d.length < 8) {
          return NaN;
        }
        return new Date(d).valueOf();
      }
      if (key === 'tags') {
        return $el.text().trim().split(" ");
      }
      if (key === 'audience') {
        a = $el.text().trim().split(" ");
        a = a.map(function(_a) {
          return "~" + _a;
        });
        return a;
      }
      return $el.text();
    }
  },
  compareVal: function(l, n, key) {
    if (key === 'tags' || key === 'audience') {
      return _.xor(l, n).length > 0;
    }
    if (key === 'date_due') {
      return l !== new Date(n);
    }
    return l !== n;
  },
  validateField: function($t, id, key, val) {
    var i, valid;
    valid = 1;
    if (key === 'date_due') {
      if (isNaN(val)) {
        valid = 0;
      }
    }
    if (key === 'audience') {
      i = _.filter(val, function(a) {
        if (a[0] !== "~") {
          return 0;
        }
        if (a.split("/").length < 2) {
          return 0;
        }
        if (a.split("/")[0].length < 3 || a.split("/")[1].length < 3) {
          return 0;
        }
        return 1;
      });
      if (i.length !== val.length) {
        valid = 0;
      }
    }
    return valid;
  },
  onKeyUp: function(e) {
    var $t, id, key, val, ver;
    $t = $(e.target).closest('.field');
    id = $t.closest('.item').attr('data-id');
    key = $t.attr('data-key');
    val = this.getVal($t.find('.input'), key);
    if (this.compareVal(this.props.item[key], val, key)) {
      if (!this.validateField($t, id, key, val)) {
        $t.addClass('invalid');
        return;
      }
      $t.removeClass('invalid');
      if (this.to) {
        clearTimeout(this.to);
      }
      ver = this.props.item.version;
      return this.to = setTimeout(function() {
        return WorkActions.setItem(id, ver, key, val);
      }, 1000);
    }
  },
  onFocus: function(e) {
    return this.props._focus(e, this);
  },
  _markDone: function(e) {
    var id;
    id = $(e.target).closest('.item').attr('data-id');
    return WorkActions.setItem(id, this.props.item.version, 'done', true);
  },
  _changeStatus: function(e) {
    if (this.props.item.status === 'released') {
      return;
    }
    if (this.props.item.status === 'accepted' && this.props.item.owner.slice(1) !== window.urb.ship) {
      return;
    }
    return WorkActions.changeStatus(this.props.item.id);
  },
  _submitComment: function(e) {
    var $t, id, val;
    $t = $(e.target).closest('.item');
    id = $t.attr('data-id');
    val = $t.find('.comment .input').text();
    return WorkActions.addComment(id, this.props.item.version, val);
  },
  formatDate: function(d) {
    if (d === null) {
      return "";
    }
    return "~" + (d.getFullYear()) + "." + (d.getMonth() + 1) + "." + (d.getDate());
  },
  formatOwner: function(o) {
    if (o === null) {
      return "";
    }
    return o.replace(/\~/g, "");
  },
  formatAudience: function(a) {
    return this.formatOwner(a.join(" "));
  },
  getInitialState: function() {
    return {
      expand: false
    };
  },
  renderField: function(key, props, format) {
    var _props, className, ref1;
    if (format == null) {
      format = _.identity;
    }
    _props = _.extend({}, props, {
      contentEditable: true,
      className: 'input ib'
    });
    className = ((ref1 = props.className) != null ? ref1 : key) + " field ib";
    return div({
      className: className,
      'data-key': key
    }, div(_props, format(this.props.item[key])));
  },
  renderTopField: function(key, props, format) {
    var _props, ref1;
    _props = _.extend({
      className: ((ref1 = props.className) != null ? ref1 : key) + " top"
    }, props);
    return this.renderField(key, _props, format);
  },
  render: function() {
    var action, itemClass;
    itemClass = 'item';
    if (this.state.expand) {
      itemClass += ' expand';
    }
    action = "";
    if (this.props.item.status === 'announce') {
      action = "claim";
    }
    if (this.props.item.status === 'accepted' && this.props.item.owner.slice(1) === window.urb.ship) {
      action = "release";
    }
    return div({
      className: itemClass,
      draggable: true,
      'data-id': this.props.item.id,
      'data-index': this.props.index,
      onDragStart: this.onDragStart,
      onDragEnd: this.onDragEnd
    }, [
      div({
<<<<<<< HEAD
        className: 'header'
      }, [
        div({
          className: 'owner ib ' + this.props.item.status,
          'data-key': 'owner'
        }, this.props.item.owner.slice(1)), div({
          className: 'status ib action-' + (action.length > 0),
          'data-key': 'status',
          onClick: this._changeStatus
        }, [
          div({
            className: 'label'
          }, this.props.item.status), div({
            className: 'action a'
          }, action)
        ]), div({
          className: 'audience field ib',
          'data-key': 'audience'
        }, [
          div({
            contentEditable: true,
            className: 'input ib'
          }, this.formatAudience(this.props.item.audience))
        ])
      ]), div({
=======
        className: 'owner ib',
        'data-key': 'owner'
      }, owner), this.renderField('audience', {}, this.formatAudience), div({
>>>>>>> ad8ea27f
        className: 'sort ib top'
      }, this.props.item.sort), div({
        className: 'done ib',
        onClick: this._markDone
      }, ''), this.renderTopField('title', {
        onFocus: this.onFocus,
        onKeyDown: this.onKeyDown,
        onKeyUp: this.onKeyUp
      }), this.renderTopField('date_due', {
        onKeyUp: this.onKeyUp,
        className: 'date'
      }, this.formatDate), this.renderTopField('tags', {
        onKeyUp: this.onKeyUp
      }, function(tags) {
        return tags.join(" ");
      }), div({
        className: 'expand ib',
        onClick: (function(_this) {
          return function(e) {
            return _this.setState({
              expand: !_this.state.expand
            });
          };
        })(this)
      }, div({
        className: 'caret left'
      }, "")), this.renderField('description', {
        onKeyUp: this.onKeyUp
      }), div({
        className: "hr"
      }, ""), div({
        className: "discussion"
      }, [
        div({
          className: "comments"
        }, this.props.item.discussion.map((function(_this) {
          return function(slug) {
            return div({
              className: 'comment'
            }, [
              div({
                className: 'hr2'
              }, ""), div({
                className: 'ship ib'
              }, slug.ship), div({
                className: 'date ib'
              }, _this.formatDate(slug.date)), div({
                className: 'body'
              }, slug.body)
            ]);
          };
        })(this))), div({
          className: 'new comment'
        }, [
          div({
            className: 'hr2'
          }, ""), div({
            className: 'ship ib'
          }, window.urb.ship), div({
            className: 'date ib'
          }, this.formatDate(new Date())), div({
            contentEditable: true,
            className: 'input'
          }, ""), div({
            className: 'submit',
            onClick: this._submitComment
          }, 'Post')
        ])
      ])
    ]);
  }
});


},{"../actions/WorkActions.coffee":1}],4:[function(require,module,exports){
var FilterComponent, ItemComponent, ListeningComponent, SortComponent, WorkActions, WorkStore, div, h1, input, rece, recl, ref, textarea;

recl = React.createClass;

rece = React.createElement;

ref = React.DOM, div = ref.div, h1 = ref.h1, input = ref.input, textarea = ref.textarea;

WorkStore = require('../stores/WorkStore.coffee');

WorkActions = require('../actions/WorkActions.coffee');

ItemComponent = require('./ItemComponent.coffee');

ListeningComponent = require('./ListeningComponent.coffee');

FilterComponent = require('./FilterComponent.coffee');

SortComponent = require('./SortComponent.coffee');

module.exports = recl({
  stateFromStore: function() {
    return {
      list: WorkStore.getList(),
      listening: WorkStore.getListening(),
      sorts: WorkStore.getSorts(),
      filters: WorkStore.getFilters(),
      expand: false
    };
  },
  getInitialState: function() {
    return this.stateFromStore();
  },
  _onChangeStore: function() {
    return this.setState(this.stateFromStore());
  },
  alias: function() {
    this.$el = $(this.getDOMNode());
    return this.$items = this.$el.find('.items').children();
  },
  _focus: function(e, i) {
    return this.setState({
      selected: Number(i.props.index)
    });
  },
  _dragStart: function(e, i) {
    return this.dragged = i.dragged;
  },
  _dragEnd: function(e, i) {
    var from, to;
    from = Number(this.dragged.attr('data-index'));
    to = Number(this.over.attr('data-index'));
    if (from < to) {
      to--;
    }
    if (this.drop === 'after') {
      to++;
    }
    WorkActions.swapItems(to, from);
    this.dragged.removeClass('hidden');
    return this.placeholder.remove();
  },
  _dragOver: function(e, i) {
    var $t;
    e.preventDefault();
    $t = $(e.target).closest('.item');
    if ($t.hasClass('placeholder')) {
      return;
    }
    if ($t.length === 0) {
      return;
    }
    this.over = $t;
    if (!this.dragged.hasClass('hidden')) {
      this.dragged.addClass('hidden');
    }
    if ((e.clientY - $t[0].offsetTop) < ($t[0].offsetHeight / 2)) {
      this.drop = 'before';
      return this.placeholder.insertBefore($t);
    } else {
      this.drop = 'after';
      return this.placeholder.insertAfter($t);
    }
  },
  _keyDown: function(e) {
    var ins, kc, last, next;
    kc = e.keyCode;
    switch (kc) {
      case 13:
        if (window.getSelection().getRangeAt(0).endOffset === 0) {
          ins = this.state.selected;
        } else {
          ins = this.state.selected + 1;
          this.setState({
            selected: ins,
            select: true
          });
        }
        WorkActions.newItem(ins);
        break;
      case 8:
        if (window.getSelection().getRangeAt(0).endOffset === 0 && e.target.innerText.length === 0) {
          if (this.state.selected !== 0) {
            this.setState({
              selected: this.state.selected - 1,
              select: "end"
            });
          }
          WorkActions.removeItem(this.state.selected, this.state.list[this.state.selected].id);
          e.preventDefault();
        }
        break;
      case 38:
        last = this.state.selected - 1;
        if (last < 0) {
          last = this.state.list.length - 1;
        }
        this.$items.eq(last).find('.title .input').focus();
        this.setState({
          select: "end"
        });
        break;
      case 40:
        next = this.state.selected + 1;
        if (next === this.state.list.length) {
          next = 0;
        }
        this.$items.eq(next).find('.title .input').focus();
        this.setState({
          select: "end"
        });
    }
    if ((kc === 13) || (kc === 38) || (kc === 40)) {
      return e.preventDefault();
    }
  },
  _changeListening: function() {},
  _changeFilter: function(key, val) {
    return WorkActions.setFilter(key, val);
  },
  _changeSort: function(key, val) {
    return WorkActions.setSort(key, val);
  },
  componentDidMount: function() {
    this.placeholder = $("<div class='item placeholder'><div class='sort'>x</div></div>");
    WorkStore.addChangeListener(this._onChangeStore);
    WorkActions.listenList(this.props.list);
    return this.alias();
  },
  componentDidUpdate: function() {
    var $title, r, s;
    this.alias();
    if (this.state.selected !== void 0 || this.state.select) {
      $title = this.$items.eq(this.state.selected).find('.title .input');
    }
    if (this.state.selected !== void 0 && this.state.select) {
      $title.focus();
    }
    if (this.state.select === "end") {
      r = window.getSelection().getRangeAt(0);
      r.setStart($title[0], 1);
      r.setEnd($title[0], 1);
      s = window.getSelection();
      s.removeAllRanges();
      s.addRange(r);
    }
    if (this.state.select) {
      return this.setState({
        select: false
      });
    }
  },
  render: function() {
    return div({}, [
      div({
        className: 'ctrl'
      }, [
        rece(ListeningComponent, {
          listening: this.state.listening,
          onChange: this._changeListening
        }), div({
          className: 'transforms'
        }, [
          rece(FilterComponent, {
            filters: this.state.filters,
            onChange: this._changeFilter
          }), rece(SortComponent, {
            sorts: this.state.sorts,
            onChange: this._changeSort
          })
        ])
      ]), div({
        className: 'items',
        onDragOver: this._dragOver
      }, [
        _.map(this.state.list, (function(_this) {
          return function(item, index) {
            return rece(ItemComponent, {
              item: item,
              index: index,
              _focus: _this._focus,
              _keyDown: _this._keyDown,
              _dragStart: _this._dragStart,
              _dragEnd: _this._dragEnd
            });
          };
        })(this))
      ])
    ]);
  }
});


},{"../actions/WorkActions.coffee":1,"../stores/WorkStore.coffee":15,"./FilterComponent.coffee":2,"./ItemComponent.coffee":3,"./ListeningComponent.coffee":5,"./SortComponent.coffee":6}],5:[function(require,module,exports){
var div, h1, input, rece, recl, ref, textarea;

recl = React.createClass;

rece = React.createElement;

ref = React.DOM, div = ref.div, h1 = ref.h1, input = ref.input, textarea = ref.textarea;

module.exports = recl({
  render: function() {
    return div({
      className: 'listening'
    }, "");
  }
});


},{}],6:[function(require,module,exports){
var button, div, h1, label, rece, recl, ref;

recl = React.createClass;

rece = React.createElement;

ref = React.DOM, div = ref.div, h1 = ref.h1, button = ref.button, label = ref.label;

module.exports = recl({
  _onClick: function(e) {
    var $t, key, sor;
    $t = $(e.target).closest('.sort');
    key = $t.attr('data-key');
    sor = Number($t.attr('data-state'));
    if (sor === 0) {
      sor = 1;
    } else if (sor === 1) {
      sor = -1;
    } else if (sor === -1) {
      sor = 0;
    }
    return this.props.onChange(key, sor);
  },
  render: function() {
    return div({
      className: 'sorts'
    }, _.map(this.props.sorts, (function(_this) {
      return function(s, k) {
        return button({
          'data-key': k,
          'data-state': s,
          className: "sort s-" + s,
          onClick: _this._onClick
        }, [
          label({}, k), div({
            className: 'caret ib'
          }, '')
        ]);
      };
    })(this)));
  }
});


},{}],7:[function(require,module,exports){
var ListComponent, div, h1, rece, recl, ref;

recl = React.createClass;

rece = React.createElement;

ref = React.DOM, div = ref.div, h1 = ref.h1;

ListComponent = require('./ListComponent.coffee');

module.exports = recl({
  render: function() {
    return div({}, [
      h1({
        className: 'leader'
      }, "Work"), rece(ListComponent, {
        list: 'upcoming'
      })
    ]);
  }
});


},{"./ListComponent.coffee":4}],8:[function(require,module,exports){
var Dispatcher;

Dispatcher = require('flux').Dispatcher;

module.exports = _.merge(new Dispatcher(), {
  handleServerAction: function(action) {
    return this.dispatch({
      source: 'server',
      action: action
    });
  },
  handleViewAction: function(action) {
    return this.dispatch({
      source: 'view',
      action: action
    });
  }
});


},{"flux":10}],9:[function(require,module,exports){
var WorkComponent;

WorkComponent = require('./components/WorkComponent.coffee');

window.util = _.extend(window.util || {}, require('./util.coffee'));

$(function() {
  return React.render(React.createElement(WorkComponent), $('#c')[0]);
});


},{"./components/WorkComponent.coffee":7,"./util.coffee":16}],10:[function(require,module,exports){
/**
 * Copyright (c) 2014-2015, Facebook, Inc.
 * All rights reserved.
 *
 * This source code is licensed under the BSD-style license found in the
 * LICENSE file in the root directory of this source tree. An additional grant
 * of patent rights can be found in the PATENTS file in the same directory.
 */

module.exports.Dispatcher = require('./lib/Dispatcher')

},{"./lib/Dispatcher":11}],11:[function(require,module,exports){
/*
 * Copyright (c) 2014, Facebook, Inc.
 * All rights reserved.
 *
 * This source code is licensed under the BSD-style license found in the
 * LICENSE file in the root directory of this source tree. An additional grant
 * of patent rights can be found in the PATENTS file in the same directory.
 *
 * @providesModule Dispatcher
 * @typechecks
 */

"use strict";

var invariant = require('./invariant');

var _lastID = 1;
var _prefix = 'ID_';

/**
 * Dispatcher is used to broadcast payloads to registered callbacks. This is
 * different from generic pub-sub systems in two ways:
 *
 *   1) Callbacks are not subscribed to particular events. Every payload is
 *      dispatched to every registered callback.
 *   2) Callbacks can be deferred in whole or part until other callbacks have
 *      been executed.
 *
 * For example, consider this hypothetical flight destination form, which
 * selects a default city when a country is selected:
 *
 *   var flightDispatcher = new Dispatcher();
 *
 *   // Keeps track of which country is selected
 *   var CountryStore = {country: null};
 *
 *   // Keeps track of which city is selected
 *   var CityStore = {city: null};
 *
 *   // Keeps track of the base flight price of the selected city
 *   var FlightPriceStore = {price: null}
 *
 * When a user changes the selected city, we dispatch the payload:
 *
 *   flightDispatcher.dispatch({
 *     actionType: 'city-update',
 *     selectedCity: 'paris'
 *   });
 *
 * This payload is digested by `CityStore`:
 *
 *   flightDispatcher.register(function(payload) {
 *     if (payload.actionType === 'city-update') {
 *       CityStore.city = payload.selectedCity;
 *     }
 *   });
 *
 * When the user selects a country, we dispatch the payload:
 *
 *   flightDispatcher.dispatch({
 *     actionType: 'country-update',
 *     selectedCountry: 'australia'
 *   });
 *
 * This payload is digested by both stores:
 *
 *    CountryStore.dispatchToken = flightDispatcher.register(function(payload) {
 *     if (payload.actionType === 'country-update') {
 *       CountryStore.country = payload.selectedCountry;
 *     }
 *   });
 *
 * When the callback to update `CountryStore` is registered, we save a reference
 * to the returned token. Using this token with `waitFor()`, we can guarantee
 * that `CountryStore` is updated before the callback that updates `CityStore`
 * needs to query its data.
 *
 *   CityStore.dispatchToken = flightDispatcher.register(function(payload) {
 *     if (payload.actionType === 'country-update') {
 *       // `CountryStore.country` may not be updated.
 *       flightDispatcher.waitFor([CountryStore.dispatchToken]);
 *       // `CountryStore.country` is now guaranteed to be updated.
 *
 *       // Select the default city for the new country
 *       CityStore.city = getDefaultCityForCountry(CountryStore.country);
 *     }
 *   });
 *
 * The usage of `waitFor()` can be chained, for example:
 *
 *   FlightPriceStore.dispatchToken =
 *     flightDispatcher.register(function(payload) {
 *       switch (payload.actionType) {
 *         case 'country-update':
 *           flightDispatcher.waitFor([CityStore.dispatchToken]);
 *           FlightPriceStore.price =
 *             getFlightPriceStore(CountryStore.country, CityStore.city);
 *           break;
 *
 *         case 'city-update':
 *           FlightPriceStore.price =
 *             FlightPriceStore(CountryStore.country, CityStore.city);
 *           break;
 *     }
 *   });
 *
 * The `country-update` payload will be guaranteed to invoke the stores'
 * registered callbacks in order: `CountryStore`, `CityStore`, then
 * `FlightPriceStore`.
 */

  function Dispatcher() {
    this.$Dispatcher_callbacks = {};
    this.$Dispatcher_isPending = {};
    this.$Dispatcher_isHandled = {};
    this.$Dispatcher_isDispatching = false;
    this.$Dispatcher_pendingPayload = null;
  }

  /**
   * Registers a callback to be invoked with every dispatched payload. Returns
   * a token that can be used with `waitFor()`.
   *
   * @param {function} callback
   * @return {string}
   */
  Dispatcher.prototype.register=function(callback) {
    var id = _prefix + _lastID++;
    this.$Dispatcher_callbacks[id] = callback;
    return id;
  };

  /**
   * Removes a callback based on its token.
   *
   * @param {string} id
   */
  Dispatcher.prototype.unregister=function(id) {
    invariant(
      this.$Dispatcher_callbacks[id],
      'Dispatcher.unregister(...): `%s` does not map to a registered callback.',
      id
    );
    delete this.$Dispatcher_callbacks[id];
  };

  /**
   * Waits for the callbacks specified to be invoked before continuing execution
   * of the current callback. This method should only be used by a callback in
   * response to a dispatched payload.
   *
   * @param {array<string>} ids
   */
  Dispatcher.prototype.waitFor=function(ids) {
    invariant(
      this.$Dispatcher_isDispatching,
      'Dispatcher.waitFor(...): Must be invoked while dispatching.'
    );
    for (var ii = 0; ii < ids.length; ii++) {
      var id = ids[ii];
      if (this.$Dispatcher_isPending[id]) {
        invariant(
          this.$Dispatcher_isHandled[id],
          'Dispatcher.waitFor(...): Circular dependency detected while ' +
          'waiting for `%s`.',
          id
        );
        continue;
      }
      invariant(
        this.$Dispatcher_callbacks[id],
        'Dispatcher.waitFor(...): `%s` does not map to a registered callback.',
        id
      );
      this.$Dispatcher_invokeCallback(id);
    }
  };

  /**
   * Dispatches a payload to all registered callbacks.
   *
   * @param {object} payload
   */
  Dispatcher.prototype.dispatch=function(payload) {
    invariant(
      !this.$Dispatcher_isDispatching,
      'Dispatch.dispatch(...): Cannot dispatch in the middle of a dispatch.'
    );
    this.$Dispatcher_startDispatching(payload);
    try {
      for (var id in this.$Dispatcher_callbacks) {
        if (this.$Dispatcher_isPending[id]) {
          continue;
        }
        this.$Dispatcher_invokeCallback(id);
      }
    } finally {
      this.$Dispatcher_stopDispatching();
    }
  };

  /**
   * Is this Dispatcher currently dispatching.
   *
   * @return {boolean}
   */
  Dispatcher.prototype.isDispatching=function() {
    return this.$Dispatcher_isDispatching;
  };

  /**
   * Call the callback stored with the given id. Also do some internal
   * bookkeeping.
   *
   * @param {string} id
   * @internal
   */
  Dispatcher.prototype.$Dispatcher_invokeCallback=function(id) {
    this.$Dispatcher_isPending[id] = true;
    this.$Dispatcher_callbacks[id](this.$Dispatcher_pendingPayload);
    this.$Dispatcher_isHandled[id] = true;
  };

  /**
   * Set up bookkeeping needed when dispatching.
   *
   * @param {object} payload
   * @internal
   */
  Dispatcher.prototype.$Dispatcher_startDispatching=function(payload) {
    for (var id in this.$Dispatcher_callbacks) {
      this.$Dispatcher_isPending[id] = false;
      this.$Dispatcher_isHandled[id] = false;
    }
    this.$Dispatcher_pendingPayload = payload;
    this.$Dispatcher_isDispatching = true;
  };

  /**
   * Clear bookkeeping used for dispatching.
   *
   * @internal
   */
  Dispatcher.prototype.$Dispatcher_stopDispatching=function() {
    this.$Dispatcher_pendingPayload = null;
    this.$Dispatcher_isDispatching = false;
  };


module.exports = Dispatcher;

},{"./invariant":12}],12:[function(require,module,exports){
/**
 * Copyright (c) 2014, Facebook, Inc.
 * All rights reserved.
 *
 * This source code is licensed under the BSD-style license found in the
 * LICENSE file in the root directory of this source tree. An additional grant
 * of patent rights can be found in the PATENTS file in the same directory.
 *
 * @providesModule invariant
 */

"use strict";

/**
 * Use invariant() to assert state which your program assumes to be true.
 *
 * Provide sprintf-style format (only %s is supported) and arguments
 * to provide information about what broke and what you were
 * expecting.
 *
 * The invariant message will be stripped in production, but the invariant
 * will remain to ensure logic does not differ in production.
 */

var invariant = function(condition, format, a, b, c, d, e, f) {
  if (false) {
    if (format === undefined) {
      throw new Error('invariant requires an error message argument');
    }
  }

  if (!condition) {
    var error;
    if (format === undefined) {
      error = new Error(
        'Minified exception occurred; use the non-minified dev environment ' +
        'for the full error message and additional helpful warnings.'
      );
    } else {
      var args = [a, b, c, d, e, f];
      var argIndex = 0;
      error = new Error(
        'Invariant Violation: ' +
        format.replace(/%s/g, function() { return args[argIndex++]; })
      );
    }

    error.framesToPop = 1; // we don't care about invariant's own frame
    throw error;
  }
};

module.exports = invariant;

},{}],13:[function(require,module,exports){
'use strict';

function ToObject(val) {
	if (val == null) {
		throw new TypeError('Object.assign cannot be called with null or undefined');
	}

	return Object(val);
}

module.exports = Object.assign || function (target, source) {
	var pendingException;
	var from;
	var keys;
	var to = ToObject(target);

	for (var s = 1; s < arguments.length; s++) {
		from = arguments[s];
		keys = Object.keys(Object(from));

		for (var i = 0; i < keys.length; i++) {
			try {
				to[keys[i]] = from[keys[i]];
			} catch (err) {
				if (pendingException === undefined) {
					pendingException = err;
				}
			}
		}
	}

	if (pendingException) {
		throw pendingException;
	}

	return to;
};

},{}],14:[function(require,module,exports){
var cache, listeners;

urb.appl = 'work';

listeners = {};

cache = null;

urb.bind("/repo", function(err, dat) {
  var cb, k, results;
  if (err) {
    return document.write(err);
  } else {
    cache = dat;
    results = [];
    for (k in listeners) {
      cb = listeners[k];
      results.push(cb(null, dat));
    }
    return results;
  }
});

module.exports = {
  put: function(update, cb) {
    return urb.send(update, {
      mark: 'work-command'
    }, cb);
  },
  subscribe: function(key, cb) {
    listeners[key] = cb;
    if (cache != null) {
      return cb(null, cache);
    }
  }
};


},{}],15:[function(require,module,exports){
var Dispatcher, EventEmitter, WorkStore, _filters, _list, _listening, _sorts, assign;

EventEmitter = require('events').EventEmitter;

assign = require('object-assign');

Dispatcher = require('../dispatcher/Dispatcher.coffee');

_list = [
  {
    id: "0v0",
    version: 0,
    sort: 0,
    date_created: new Date('2015-8-18'),
    date_modified: new Date('2015-8-18'),
    date_due: new Date('2015-8-18'),
    owner: "~zod",
    audience: ["~doznec/urbit-meta", "~doznec/tlon"],
    status: "announce",
    tags: ['food', 'office'],
    title: 'get groceries',
    description: 'first go out the door, \n then walk down the block.',
    discussion: [
      {
        date: new Date('2015-8-18'),
        ship: "wictuc-folrex",
        body: "Seems like a great idea."
      }
    ]
  }, {
    id: "0v1",
    version: 0,
    sort: 1,
<<<<<<< HEAD
    "date-created": new Date('2015-8-18'),
    "date-modified": new Date('2015-8-18'),
    "date-due": null,
    owner: "~zod",
=======
    date_created: new Date('2015-8-18'),
    date_modified: new Date('2015-8-18'),
    date_due: null,
    owner: null,
>>>>>>> ad8ea27f
    audience: ["~doznec/tlon"],
    status: "accepted",
    tags: ['home', 'office'],
    title: 'eat',
    description: 'dont forget about lunch.',
    discussion: []
  }, {
    id: "0v2",
    version: 0,
    sort: 2,
    date_created: new Date('2015-8-18'),
    date_modified: new Date('2015-8-18'),
    date_due: null,
    owner: "~talsur-todres",
    audience: ["~doznec/tlon"],
    status: "accepted",
    tags: ['home'],
    title: 'sleep',
    description: 'go get some sleep.',
    discussion: []
  }
];

_listening = [];

_filters = {
  owner: null,
  tags: null,
  audience: null,
  status: null
};

_sorts = {
  title: 0,
  owner: 0,
  date_due: 0,
  sort: 0
};

WorkStore = assign({}, EventEmitter.prototype, {
  emitChange: function() {
    return this.emit('change');
  },
  addChangeListener: function(cb) {
    return this.on('change', cb);
  },
  removeChangeListener: function(cb) {
    return this.removeListener("change", cb);
  },
  getData: function(arg) {
    var _tasks, got, i, id, j, len, sort, tasks;
    sort = arg.sort, tasks = arg.tasks;
    _tasks = _.clone(tasks);
    for (i = j = 0, len = _list.length; j < len; i = ++j) {
      id = _list[i].id;
      if (!(got = _tasks[id])) {
        continue;
      }
      delete _tasks[id];
      _list[i] = this.itemFromData(got, i);
    }
    return sort.map((function(_this) {
      return function(k, index) {
        if (_tasks[k]) {
          return _this.newItem({
            item: _tasks[k],
            index: index
          });
        }
      };
    })(this));
  },
  getList: function(key) {
    var _k, _v, add, c, k, list, v;
    list = [];
    for (k in _list) {
      v = _list[k];
      add = true;
      for (_k in _filters) {
        _v = _filters[_k];
        if (_v === null) {
          continue;
        }
        c = v[_k];
        if (typeof c === 'object') {
          if (_.intersection(c, _v).length === 0) {
            add = false;
          }
        } else {
          if (c !== _v) {
            add = false;
          }
        }
      }
      if (add === true) {
        list.push(v);
      }
    }
    if (_.uniq(_.values(_sorts)).length > 0) {
      for (k in _sorts) {
        v = _sorts[k];
        if (v !== 0) {
          break;
        }
      }
      list = _.sortBy(list, k, k);
      if (v === -1) {
        list.reverse();
      }
    }
    return list;
  },
  getListening: function() {
    return _listening;
  },
  getFilters: function() {
    return _filters;
  },
  setFilter: function(arg) {
    var key, val;
    key = arg.key, val = arg.val;
    return _filters[key] = val;
  },
  getSorts: function() {
    return _sorts;
  },
  setSort: function(arg) {
    var k, key, v, val;
    key = arg.key, val = arg.val;
    for (k in _sorts) {
      v = _sorts[k];
      _sorts[k] = 0;
    }
    return _sorts[key] = val;
  },
  itemFromData: function(item, index) {
    var _item;
    if (index == null) {
      index = 0;
    }
    _item = _.extend({
      sort: index
    }, item);
    _item.date_modified = new Date(item.date_modified);
    _item.date_created = new Date(item.date_created);
    if (item.date_due != null) {
      _item.date_due = new Date(item.date_due);
    }
    if (item.done != null) {
      _item.done = new Date(item.done);
    }
    _item.discussion = item.discussion.map(function(arg) {
      var body, date, ship;
      ship = arg.ship, body = arg.body, date = arg.date;
      return {
        ship: ship,
        body: body,
        date: new Date(date)
      };
    });
    return _item;
  },
  newItem: function(arg) {
    var index, item;
    item = arg.item, index = arg.index;
    return _list.splice(index, 0, this.itemFromData(item, index));
  },
  swapItem: function(arg) {
    var from, to;
    to = arg.to, from = arg.from;
    return _list.splice(to, 0, _list.splice(from, 1)[0]);
  },
  removeItem: function(arg) {
    var index;
    index = arg.index;
    return _list.splice(index, 1);
  }
});

WorkStore.setMaxListeners(100);

WorkStore.dispatchToken = Dispatcher.register(function(p) {
  var a;
  a = p.action;
  if (WorkStore[a.type]) {
    WorkStore[a.type](a);
    return WorkStore.emitChange();
  }
});

module.exports = WorkStore;


},{"../dispatcher/Dispatcher.coffee":8,"events":17,"object-assign":13}],16:[function(require,module,exports){
module.exports = {
  uuid32: function() {
    var i, str, vals;
    vals = (function() {
      var j, results;
      results = [];
      for (i = j = 0; j <= 5; i = ++j) {
        str = Math.ceil(Math.random() * 10000000).toString(32);
        results.push(("00000" + str).substr(-5, 5));
      }
      return results;
    })();
    vals.unshift(Math.ceil(Math.random() * 8));
    return "0v" + vals.join('.');
  },
  getScroll: function() {
    return this.writingPosition = $('#c').outerHeight(true) + $('#c').offset().top - $(window).height();
  },
  setScroll: function() {
    window.util.getScroll();
    return $(window).scrollTop($("#c").height());
  },
  isScrolling: function() {
    if (!window.util.writingPosition) {
      window.util.getScroll();
    }
    return $(window).scrollTop() + $('#writing').outerHeight() < window.util.writingPosition;
  },
  checkScroll: function() {
    if (window.util.isScrolling()) {
      return $('body').addClass('scrolling');
    } else {
      return $('body').removeClass('scrolling');
    }
  },
  talk: {
    mainStations: ["court", "floor", "porch"],
    mainStationPath: function(user) {
      return "~" + user + "/" + (window.util.talk.mainStation(user));
    },
    mainStation: function(user) {
      if (!user) {
        user = window.urb.user;
      }
      switch (user.length) {
        case 3:
          return "court";
        case 6:
          return "floor";
        case 13:
          return "porch";
      }
    }
  }
};


},{}],17:[function(require,module,exports){
// Copyright Joyent, Inc. and other Node contributors.
//
// Permission is hereby granted, free of charge, to any person obtaining a
// copy of this software and associated documentation files (the
// "Software"), to deal in the Software without restriction, including
// without limitation the rights to use, copy, modify, merge, publish,
// distribute, sublicense, and/or sell copies of the Software, and to permit
// persons to whom the Software is furnished to do so, subject to the
// following conditions:
//
// The above copyright notice and this permission notice shall be included
// in all copies or substantial portions of the Software.
//
// THE SOFTWARE IS PROVIDED "AS IS", WITHOUT WARRANTY OF ANY KIND, EXPRESS
// OR IMPLIED, INCLUDING BUT NOT LIMITED TO THE WARRANTIES OF
// MERCHANTABILITY, FITNESS FOR A PARTICULAR PURPOSE AND NONINFRINGEMENT. IN
// NO EVENT SHALL THE AUTHORS OR COPYRIGHT HOLDERS BE LIABLE FOR ANY CLAIM,
// DAMAGES OR OTHER LIABILITY, WHETHER IN AN ACTION OF CONTRACT, TORT OR
// OTHERWISE, ARISING FROM, OUT OF OR IN CONNECTION WITH THE SOFTWARE OR THE
// USE OR OTHER DEALINGS IN THE SOFTWARE.

function EventEmitter() {
  this._events = this._events || {};
  this._maxListeners = this._maxListeners || undefined;
}
module.exports = EventEmitter;

// Backwards-compat with node 0.10.x
EventEmitter.EventEmitter = EventEmitter;

EventEmitter.prototype._events = undefined;
EventEmitter.prototype._maxListeners = undefined;

// By default EventEmitters will print a warning if more than 10 listeners are
// added to it. This is a useful default which helps finding memory leaks.
EventEmitter.defaultMaxListeners = 10;

// Obviously not all Emitters should be limited to 10. This function allows
// that to be increased. Set to zero for unlimited.
EventEmitter.prototype.setMaxListeners = function(n) {
  if (!isNumber(n) || n < 0 || isNaN(n))
    throw TypeError('n must be a positive number');
  this._maxListeners = n;
  return this;
};

EventEmitter.prototype.emit = function(type) {
  var er, handler, len, args, i, listeners;

  if (!this._events)
    this._events = {};

  // If there is no 'error' event listener then throw.
  if (type === 'error') {
    if (!this._events.error ||
        (isObject(this._events.error) && !this._events.error.length)) {
      er = arguments[1];
      if (er instanceof Error) {
        throw er; // Unhandled 'error' event
      }
      throw TypeError('Uncaught, unspecified "error" event.');
    }
  }

  handler = this._events[type];

  if (isUndefined(handler))
    return false;

  if (isFunction(handler)) {
    switch (arguments.length) {
      // fast cases
      case 1:
        handler.call(this);
        break;
      case 2:
        handler.call(this, arguments[1]);
        break;
      case 3:
        handler.call(this, arguments[1], arguments[2]);
        break;
      // slower
      default:
        len = arguments.length;
        args = new Array(len - 1);
        for (i = 1; i < len; i++)
          args[i - 1] = arguments[i];
        handler.apply(this, args);
    }
  } else if (isObject(handler)) {
    len = arguments.length;
    args = new Array(len - 1);
    for (i = 1; i < len; i++)
      args[i - 1] = arguments[i];

    listeners = handler.slice();
    len = listeners.length;
    for (i = 0; i < len; i++)
      listeners[i].apply(this, args);
  }

  return true;
};

EventEmitter.prototype.addListener = function(type, listener) {
  var m;

  if (!isFunction(listener))
    throw TypeError('listener must be a function');

  if (!this._events)
    this._events = {};

  // To avoid recursion in the case that type === "newListener"! Before
  // adding it to the listeners, first emit "newListener".
  if (this._events.newListener)
    this.emit('newListener', type,
              isFunction(listener.listener) ?
              listener.listener : listener);

  if (!this._events[type])
    // Optimize the case of one listener. Don't need the extra array object.
    this._events[type] = listener;
  else if (isObject(this._events[type]))
    // If we've already got an array, just append.
    this._events[type].push(listener);
  else
    // Adding the second element, need to change to array.
    this._events[type] = [this._events[type], listener];

  // Check for listener leak
  if (isObject(this._events[type]) && !this._events[type].warned) {
    var m;
    if (!isUndefined(this._maxListeners)) {
      m = this._maxListeners;
    } else {
      m = EventEmitter.defaultMaxListeners;
    }

    if (m && m > 0 && this._events[type].length > m) {
      this._events[type].warned = true;
      console.error('(node) warning: possible EventEmitter memory ' +
                    'leak detected. %d listeners added. ' +
                    'Use emitter.setMaxListeners() to increase limit.',
                    this._events[type].length);
      if (typeof console.trace === 'function') {
        // not supported in IE 10
        console.trace();
      }
    }
  }

  return this;
};

EventEmitter.prototype.on = EventEmitter.prototype.addListener;

EventEmitter.prototype.once = function(type, listener) {
  if (!isFunction(listener))
    throw TypeError('listener must be a function');

  var fired = false;

  function g() {
    this.removeListener(type, g);

    if (!fired) {
      fired = true;
      listener.apply(this, arguments);
    }
  }

  g.listener = listener;
  this.on(type, g);

  return this;
};

// emits a 'removeListener' event iff the listener was removed
EventEmitter.prototype.removeListener = function(type, listener) {
  var list, position, length, i;

  if (!isFunction(listener))
    throw TypeError('listener must be a function');

  if (!this._events || !this._events[type])
    return this;

  list = this._events[type];
  length = list.length;
  position = -1;

  if (list === listener ||
      (isFunction(list.listener) && list.listener === listener)) {
    delete this._events[type];
    if (this._events.removeListener)
      this.emit('removeListener', type, listener);

  } else if (isObject(list)) {
    for (i = length; i-- > 0;) {
      if (list[i] === listener ||
          (list[i].listener && list[i].listener === listener)) {
        position = i;
        break;
      }
    }

    if (position < 0)
      return this;

    if (list.length === 1) {
      list.length = 0;
      delete this._events[type];
    } else {
      list.splice(position, 1);
    }

    if (this._events.removeListener)
      this.emit('removeListener', type, listener);
  }

  return this;
};

EventEmitter.prototype.removeAllListeners = function(type) {
  var key, listeners;

  if (!this._events)
    return this;

  // not listening for removeListener, no need to emit
  if (!this._events.removeListener) {
    if (arguments.length === 0)
      this._events = {};
    else if (this._events[type])
      delete this._events[type];
    return this;
  }

  // emit removeListener for all listeners on all events
  if (arguments.length === 0) {
    for (key in this._events) {
      if (key === 'removeListener') continue;
      this.removeAllListeners(key);
    }
    this.removeAllListeners('removeListener');
    this._events = {};
    return this;
  }

  listeners = this._events[type];

  if (isFunction(listeners)) {
    this.removeListener(type, listeners);
  } else {
    // LIFO order
    while (listeners.length)
      this.removeListener(type, listeners[listeners.length - 1]);
  }
  delete this._events[type];

  return this;
};

EventEmitter.prototype.listeners = function(type) {
  var ret;
  if (!this._events || !this._events[type])
    ret = [];
  else if (isFunction(this._events[type]))
    ret = [this._events[type]];
  else
    ret = this._events[type].slice();
  return ret;
};

EventEmitter.listenerCount = function(emitter, type) {
  var ret;
  if (!emitter._events || !emitter._events[type])
    ret = 0;
  else if (isFunction(emitter._events[type]))
    ret = 1;
  else
    ret = emitter._events[type].length;
  return ret;
};

function isFunction(arg) {
  return typeof arg === 'function';
}

function isNumber(arg) {
  return typeof arg === 'number';
}

function isObject(arg) {
  return typeof arg === 'object' && arg !== null;
}

function isUndefined(arg) {
  return arg === void 0;
}

},{}]},{},[9]);<|MERGE_RESOLUTION|>--- conflicted
+++ resolved
@@ -419,13 +419,9 @@
       onDragEnd: this.onDragEnd
     }, [
       div({
-<<<<<<< HEAD
         className: 'header'
       }, [
-        div({
-          className: 'owner ib ' + this.props.item.status,
-          'data-key': 'owner'
-        }, this.props.item.owner.slice(1)), div({
+        this.renderField('owner', {}, this.formatOwner), div({
           className: 'status ib action-' + (action.length > 0),
           'data-key': 'status',
           onClick: this._changeStatus
@@ -435,21 +431,8 @@
           }, this.props.item.status), div({
             className: 'action a'
           }, action)
-        ]), div({
-          className: 'audience field ib',
-          'data-key': 'audience'
-        }, [
-          div({
-            contentEditable: true,
-            className: 'input ib'
-          }, this.formatAudience(this.props.item.audience))
-        ])
+        ]), this.renderField('audience', {}, this.formatAudience)
       ]), div({
-=======
-        className: 'owner ib',
-        'data-key': 'owner'
-      }, owner), this.renderField('audience', {}, this.formatAudience), div({
->>>>>>> ad8ea27f
         className: 'sort ib top'
       }, this.props.item.sort), div({
         className: 'done ib',
@@ -1289,17 +1272,10 @@
     id: "0v1",
     version: 0,
     sort: 1,
-<<<<<<< HEAD
-    "date-created": new Date('2015-8-18'),
-    "date-modified": new Date('2015-8-18'),
-    "date-due": null,
-    owner: "~zod",
-=======
     date_created: new Date('2015-8-18'),
     date_modified: new Date('2015-8-18'),
     date_due: null,
-    owner: null,
->>>>>>> ad8ea27f
+    owner: "~zod",
     audience: ["~doznec/tlon"],
     status: "accepted",
     tags: ['home', 'office'],
