--- conflicted
+++ resolved
@@ -33,7 +33,6 @@
     });
   }
 };
-
 
 
 },{"../dispatcher/Dispatcher.coffee":14,"../persistence/TreePersistence.coffee":20}],2:[function(require,module,exports){
@@ -142,7 +141,7 @@
   }
 })));
 
-CLICK = 'a';
+CLICK = 'a,h1,h2,h3,h4,h5,h6';
 
 module.exports = query({
   sein: 't',
@@ -287,7 +286,6 @@
     ]) : void 0));
   }
 }));
-
 
 
 },{"../actions/TreeActions.coffee":1,"../stores/TreeStore.coffee":21,"./Async.coffee":3,"./BodyComponent.coffee":4,"./Reactify.coffee":11,"classnames":16}],3:[function(require,module,exports){
@@ -393,7 +391,6 @@
 };
 
 
-
 },{"../actions/TreeActions.coffee":1,"../stores/TreeStore.coffee":21,"./LoadComponent.coffee":10}],4:[function(require,module,exports){
 var div, query, reactify, recl;
 
@@ -419,7 +416,6 @@
 }));
 
 
-
 },{"./Async.coffee":3,"./Reactify.coffee":11}],5:[function(require,module,exports){
 var div, recl, ref, textarea;
 
@@ -441,7 +437,6 @@
     });
   }
 });
-
 
 
 },{}],6:[function(require,module,exports){
@@ -464,7 +459,6 @@
     }
   })
 };
-
 
 
 },{"./CodeMirror.coffee":5,"./EmailComponent.coffee":7,"./KidsComponent.coffee":8,"./ListComponent.coffee":9,"./SearchComponent.coffee":12,"./TocComponent.coffee":13}],7:[function(require,module,exports){
@@ -547,7 +541,6 @@
 });
 
 
-
 },{"./Reactify.coffee":11}],8:[function(require,module,exports){
 var a, div, hr, li, query, reactify, recl, ref, ul;
 
@@ -587,7 +580,6 @@
 }));
 
 
-
 },{"./Async.coffee":3,"./Reactify.coffee":11}],9:[function(require,module,exports){
 var a, clas, div, h1, li, query, reactify, recl, ref, ul;
 
@@ -722,7 +714,6 @@
 }));
 
 
-
 },{"./Async.coffee":3,"./Reactify.coffee":11,"classnames":16}],10:[function(require,module,exports){
 var div, input, recl, ref, textarea;
 
@@ -761,7 +752,6 @@
     }, ""));
   }
 });
-
 
 
 },{}],11:[function(require,module,exports){
@@ -829,7 +819,6 @@
   walk: walk,
   Virtual: Virtual
 });
-
 
 
 },{"./LoadComponent.coffee":10}],12:[function(require,module,exports){
@@ -970,7 +959,6 @@
 }));
 
 
-
 },{"./Async.coffee":3,"./Reactify.coffee":11}],13:[function(require,module,exports){
 var div, query, reactify, recl,
   slice = [].slice;
@@ -1099,7 +1087,6 @@
 }));
 
 
-
 },{"./Async.coffee":3,"./Reactify.coffee":11}],14:[function(require,module,exports){
 var Dispatcher;
 
@@ -1119,7 +1106,6 @@
     });
   }
 });
-
 
 
 },{"flux":17}],15:[function(require,module,exports){
@@ -1266,7 +1252,6 @@
     return so.ls = so.cs;
   });
 });
-
 
 
 },{"./actions/TreeActions.coffee":1,"./components/AnchorComponent.coffee":2,"./components/BodyComponent.coffee":4,"./components/Components.coffee":6,"./persistence/TreePersistence.coffee":20}],16:[function(require,module,exports){
@@ -1696,7 +1681,6 @@
 };
 
 
-
 },{}],21:[function(require,module,exports){
 var EventEmitter, MessageDispatcher, QUERIES, TreeStore, _curr, _data, _tree, clog;
 
@@ -1816,32 +1800,6 @@
     }
     if (data.kids && _.isEmpty(data.kids)) {
       old.EMPTY = true;
-<<<<<<< HEAD
-      old.body = {
-        gn: 'div',
-        c: [
-          {
-            gn: 'h1',
-            ga: {
-              className: 'error'
-            },
-            c: ['Error: Empty path']
-          }, {
-            gn: 'div',
-            c: [
-              {
-                gn: 'pre',
-                c: [this.getCurr()]
-              }, {
-                gn: 'span',
-                c: ['is either empty or does not exist.']
-              }
-            ]
-          }
-        ]
-      };
-=======
->>>>>>> eb7a0135
     }
     return _data[path] = old;
   },
@@ -1943,7 +1901,6 @@
 });
 
 module.exports = TreeStore;
-
 
 
 },{"../dispatcher/Dispatcher.coffee":14,"events":22}],22:[function(require,module,exports){
