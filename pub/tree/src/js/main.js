(function e(t,n,r){function s(o,u){if(!n[o]){if(!t[o]){var a=typeof require=="function"&&require;if(!u&&a)return a(o,!0);if(i)return i(o,!0);var f=new Error("Cannot find module '"+o+"'");throw f.code="MODULE_NOT_FOUND",f}var l=n[o]={exports:{}};t[o][0].call(l.exports,function(e){var n=t[o][1][e];return s(n?n:e)},l,l.exports,e,t,n,r)}return n[o].exports}var i=typeof require=="function"&&require;for(var o=0;o<r.length;o++)s(r[o]);return s})({"/Users/galen/src/urbit-dev/urb/zod/pub/tree/src/js/actions/TreeActions.coffee":[function(require,module,exports){
var TreeDispatcher, TreePersistence;

TreeDispatcher = require('../dispatcher/Dispatcher.coffee');

TreePersistence = require('../persistence/TreePersistence.coffee');

module.exports = {
  loadPath: function(path, data) {
    return TreeDispatcher.handleServerAction({
      path: path,
      data: data,
      type: "path-load"
    });
  },
  sendQuery: function(path, query) {
    if (query == null) {
      return;
    }
    if (path.slice(-1) === "/") {
      path = path.slice(0, -1);
    }
    return TreePersistence.get(path, query, (function(_this) {
      return function(err, res) {
        return _this.loadPath(path, res);
      };
    })(this));
  },
  setCurr: function(path) {
    return TreeDispatcher.handleViewAction({
      type: "set-curr",
      path: path
    });
  }
};



},{"../dispatcher/Dispatcher.coffee":"/Users/galen/src/urbit-dev/urb/zod/pub/tree/src/js/dispatcher/Dispatcher.coffee","../persistence/TreePersistence.coffee":"/Users/galen/src/urbit-dev/urb/zod/pub/tree/src/js/persistence/TreePersistence.coffee"}],"/Users/galen/src/urbit-dev/urb/zod/pub/tree/src/js/components/AnchorComponent.coffee":[function(require,module,exports){
var BodyComponent, Links, TreeActions, TreeStore, a, clas, div, query, recl, ref;

clas = require('classnames');

BodyComponent = React.createFactory(require('./BodyComponent.coffee'));

query = require('./Async.coffee');

TreeStore = require('../stores/TreeStore.coffee');

TreeActions = require('../actions/TreeActions.coffee');

recl = React.createClass;

ref = React.DOM, div = ref.div, a = ref.a;

Links = React.createFactory(query({
  path: 't',
  kids: {
    name: 't',
    head: 'r',
    meta: 'j'
  }
}, recl({
  displayName: "Links",
  render: function() {
    return div({
      className: 'links'
    }, this.props.children, this._render());
  },
  _render: function() {
    var k, keys, ref1, sorted, style, v;
    sorted = true;
    keys = [];
    ref1 = this.props.kids;
    for (k in ref1) {
      v = ref1[k];
      if (!v.meta.sort) {
        sorted = false;
      }
      keys[Number(v.meta.sort)] = k;
    }
    if (sorted !== true) {
      keys = _(this.props.kids).keys().sort();
    }
    style = {
      marginTop: -24 * (keys.indexOf(this.props.curr)) + "px"
    };
    return div({
      id: "sibs",
      style: style
    }, keys.map((function(_this) {
      return function(key) {
        var className, data, head, href;
        href = window.tree.basepath(_this.props.path + "/" + key);
        data = _this.props.kids[key];
        if (data.meta) {
          head = data.meta.title;
        }
        if (head == null) {
          head = _this.toText(data.head);
        }
        head || (head = key);
        className = clas({
          active: key === _this.props.curr
        });
        return div({
          className: className,
          key: key
        }, a({
          href: href,
          onClick: _this.props.onClick
        }, head));
      };
    })(this)));
  },
  toText: function(elem) {
    var ref1;
    switch (false) {
      case !(elem == null):
        return "";
      case typeof elem !== "string":
        return elem;
      case elem.gn == null:
        return ((ref1 = elem.c) != null ? ref1 : []).map(this.toText).join("");
      default:
        throw "Bad react-json " + (JSON.stringify(elem));
    }
  }
}), recl({
  displayName: "Links_loading",
  render: function() {
    return div({
      className: 'links'
    }, this.props.children, this._render());
  },
  _render: function() {
    return div({
      id: "sibs"
    }, div({
      className: "active"
    }, a({}, this.props.curr)));
  }
})));

module.exports = query({
  sein: 't',
  path: 't',
  name: 't',
  next: 't',
  prev: 't'
}, recl({
  displayName: "Anchor",
  getInitialState: function() {
    return {
      url: window.location.pathname
    };
  },
  onClick: function() {
    return this.toggleFocus();
  },
  onMouseOver: function() {
    return this.toggleFocus(true);
  },
  onMouseOut: function() {
    return this.toggleFocus(false);
  },
  onTouchStart: function() {
    return this.ts = Number(Date.now());
  },
  onTouchEnd: function() {
    var dt;
    return dt = this.ts - Number(Date.now());
  },
  toggleFocus: function(state) {
    return $(this.getDOMNode()).toggleClass('focus', state);
  },
  componentDidUpdate: function() {
    return this.setTitle();
  },
  componentWillUnmount: function() {
    clearInterval(this.interval);
    return $('body').off('click', 'a');
  },
  componentDidMount: function() {
    this.setTitle();
    this.interval = setInterval(this.checkURL, 100);
    $('body').on('keyup', (function(_this) {
      return function(e) {
        switch (e.keyCode) {
          case 37:
            return _this.goTo(_this.props.prev);
          case 39:
            return _this.goTo(_this.props.next);
        }
      };
    })(this));
    return $('body').on('click', 'a', (function(_this) {
      return function(e) {
        var href;
        href = $(e.target).closest('a').attr('href');
        if (href[0] === "/") {
          e.preventDefault();
          e.stopPropagation();
          return _this.goTo(window.tree.fragpath(href));
        }
      };
    })(this));
  },
  setTitle: function() {
    var title;
    title = $('#cont h1').first().text() || this.props.name;
    return document.title = title + " - " + this.props.path;
  },
  setPath: function(href, hist) {
    var href_parts, next;
    href_parts = href.split("#");
    next = href_parts[0];
    if (next.substr(-1) === "/") {
      next = next.slice(0, -1);
    }
    href_parts[0] = next;
    if (hist !== false) {
      history.pushState({}, "", window.tree.basepath(href_parts.join("")));
    }
    if (next !== this.props.path) {
      React.unmountComponentAtNode($('#cont')[0]);
      TreeActions.setCurr(next);
      return React.render(BodyComponent({}, ""), $('#cont')[0]);
    }
  },
  goTo: function(path) {
    this.toggleFocus(false);
    $("html,body").animate({
      scrollTop: 0
    });
    return this.setPath(path);
  },
  checkURL: function() {
    if (this.state.url !== window.location.pathname) {
      this.setPath(window.tree.fragpath(window.location.pathname), false);
      return this.setState({
        url: window.location.pathname
      });
    }
  },
  renderArrow: function(name, path) {
    var href;
    href = window.tree.basepath(path);
    return a({
      href: href,
      key: "arow-" + name,
      className: "arow-" + name
    }, "");
  },
  render: function() {
    var obj;
    obj = {
      onMouseOver: this.onMouseOver,
      onMouseOut: this.onMouseOut,
      onClick: this.onClick,
      onTouchStart: this.onTouchStart,
      onTouchEnd: this.onTouchEnd
    };
    if (_.keys(window).indexOf("ontouchstart") !== -1) {
      delete obj.onMouseOver;
      delete obj.onMouseOut;
    }
    return div(obj, Links({
      onClick: this.onClick,
      curr: this.props.name,
      dataPath: this.props.sein
    }, this.props.sein ? _.filter([
      div({
        id: "up",
        key: "up"
      }, this.renderArrow("up", this.props.sein)), this.props.prev || this.props.next ? _.filter([
        div({
          id: "sides",
          key: "sides"
        }, this.props.prev ? this.renderArrow("prev", this.props.prev) : void 0, this.props.next ? this.renderArrow("next", this.props.next) : void 0)
      ]) : void 0
    ]) : void 0));
  }
}));



},{"../actions/TreeActions.coffee":"/Users/galen/src/urbit-dev/urb/zod/pub/tree/src/js/actions/TreeActions.coffee","../stores/TreeStore.coffee":"/Users/galen/src/urbit-dev/urb/zod/pub/tree/src/js/stores/TreeStore.coffee","./Async.coffee":"/Users/galen/src/urbit-dev/urb/zod/pub/tree/src/js/components/Async.coffee","./BodyComponent.coffee":"/Users/galen/src/urbit-dev/urb/zod/pub/tree/src/js/components/BodyComponent.coffee","classnames":"/Users/galen/src/urbit-dev/urb/zod/pub/tree/src/js/node_modules/classnames/index.js"}],"/Users/galen/src/urbit-dev/urb/zod/pub/tree/src/js/components/Async.coffee":[function(require,module,exports){
var TreeActions, TreeStore, _load, code, div, recl, ref, span;

_load = require('./LoadComponent.coffee');

TreeStore = require('../stores/TreeStore.coffee');

TreeActions = require('../actions/TreeActions.coffee');

recl = React.createClass;

ref = React.DOM, div = ref.div, span = ref.span, code = ref.code;

module.exports = function(queries, Child, load) {
  if (load == null) {
    load = _load;
  }
  return recl({
    displayName: "Async",
    getInitialState: function() {
      return this.stateFromStore();
    },
    _onChangeStore: function() {
      return this.setState(this.stateFromStore());
    },
    getPath: function() {
      var ref1;
      return (ref1 = this.props.dataPath) != null ? ref1 : TreeStore.getCurr();
    },
    stateFromStore: function() {
      return {
        got: TreeStore.fulfill(this.getPath(), queries)
      };
    },
    componentDidMount: function() {
      TreeStore.addChangeListener(this._onChangeStore);
      return this.checkPath();
    },
    componentWillUnmount: function() {
      return TreeStore.removeChangeListener(this._onChangeStore);
    },
    componentDidUpdate: function(_props, _state) {
      if (_props !== this.props) {
        this.setState(this.stateFromStore());
      }
      return this.checkPath();
    },
    checkPath: function() {
      return TreeActions.sendQuery(this.getPath(), this.filterQueries());
    },
    filterQueries: function() {
      return this.filterWith(this.state.got, queries);
    },
    filterWith: function(have, _queries) {
      var k, kid, ref1, request;
      if (have == null) {
        return _queries;
      }
      request = {};
      for (k in _queries) {
        if (have[k] === void 0) {
          request[k] = _queries[k];
        }
      }
      if ((_queries.kids != null) && (have.kids != null)) {
        if (_.isEmpty(have.kids)) {
          request.kids = _queries.kids;
        } else {
          request.kids = {};
          ref1 = have.kids;
          for (k in ref1) {
            kid = ref1[k];
            _.merge(request.kids, this.filterWith(kid, _queries.kids));
          }
          if (_.isEmpty(request.kids)) {
            delete request.kids;
          }
        }
      }
      if (!_.isEmpty(request)) {
        return request;
      }
    },
    render: function() {
      return div({}, this.filterQueries() != null ? React.createElement(load, this.props) : React.createElement(Child, _.merge({}, this.props, this.state.got), this.props.children));
    }
  });
};



},{"../actions/TreeActions.coffee":"/Users/galen/src/urbit-dev/urb/zod/pub/tree/src/js/actions/TreeActions.coffee","../stores/TreeStore.coffee":"/Users/galen/src/urbit-dev/urb/zod/pub/tree/src/js/stores/TreeStore.coffee","./LoadComponent.coffee":"/Users/galen/src/urbit-dev/urb/zod/pub/tree/src/js/components/LoadComponent.coffee"}],"/Users/galen/src/urbit-dev/urb/zod/pub/tree/src/js/components/BodyComponent.coffee":[function(require,module,exports){
var div, query, reactify, recl;

reactify = React.createFactory(require('./Reactify.coffee'));

query = require('./Async.coffee');

recl = React.createClass;

div = React.DOM.div;

module.exports = query({
  body: 'r',
  path: 't'
}, recl({
  displayName: "Body",
  render: function() {
    return div({}, div({
      id: 'body',
      key: "body" + this.props.path
    }, reactify({
      manx: this.props.body
    })));
  }
}));



},{"./Async.coffee":"/Users/galen/src/urbit-dev/urb/zod/pub/tree/src/js/components/Async.coffee","./Reactify.coffee":"/Users/galen/src/urbit-dev/urb/zod/pub/tree/src/js/components/Reactify.coffee"}],"/Users/galen/src/urbit-dev/urb/zod/pub/tree/src/js/components/CodeMirror.coffee":[function(require,module,exports){
var div, recl, ref, textarea;

recl = React.createClass;

ref = React.DOM, div = ref.div, textarea = ref.textarea;

module.exports = recl({
  render: function() {
    return div({}, textarea({
      ref: 'ed',
      value: this.props.value
    }));
  },
  componentDidMount: function() {
    return CodeMirror.fromTextArea(this.refs.ed.getDOMNode(), {
      readOnly: true,
      lineNumbers: true
    });
  }
});



},{}],"/Users/galen/src/urbit-dev/urb/zod/pub/tree/src/js/components/KidsComponent.coffee":[function(require,module,exports){
var a, div, hr, li, query, reactify, recl, ref, ul;

reactify = function(manx) {
  return React.createElement(window.tree.reactify, {
    manx: manx
  });
};

query = require('./Async.coffee');

recl = React.createClass;

ref = React.DOM, div = ref.div, a = ref.a, ul = ref.ul, li = ref.li, hr = ref.hr;

module.exports = query({
  kids: {
    body: 'r'
  }
}, recl({
  displayName: "Kids",
  render: function() {
    var v;
    return div({
      className: "kids"
    }, (function() {
      var i, len, ref1, results;
      ref1 = _.keys(this.props.kids).sort();
      results = [];
      for (i = 0, len = ref1.length; i < len; i++) {
        v = ref1[i];
        results.push([
          div({
            key: v
          }, reactify(this.props.kids[v].body)), hr({}, "")
        ]);
      }
      return results;
    }).call(this));
  }
}));



},{"./Async.coffee":"/Users/galen/src/urbit-dev/urb/zod/pub/tree/src/js/components/Async.coffee"}],"/Users/galen/src/urbit-dev/urb/zod/pub/tree/src/js/components/ListComponent.coffee":[function(require,module,exports){
var a, clas, div, h1, li, query, reactify, recl, ref, ul;

clas = require('classnames');

reactify = function(manx) {
  return React.createElement(window.tree.reactify, {
    manx: manx
  });
};

query = require('./Async.coffee');

recl = React.createClass;

ref = React.DOM, div = ref.div, a = ref.a, ul = ref.ul, li = ref.li, h1 = ref.h1;

module.exports = query({
  path: 't',
  kids: {
    snip: 'r',
    head: 'r',
    meta: 'j'
  }
}, recl({
  displayName: "List",
  render: function() {
    var k;
    k = clas({
      list: true,
      posts: this.props.dataType === 'post',
      "default": this.props['data-source'] === 'default'
    });
    return ul({
      className: k
    }, this.renderList());
  },
  renderList: function() {
    var _keys, elem, href, i, item, k, len, parts, path, ref1, ref2, ref3, results, sorted, title, v;
    sorted = true;
    _keys = [];
    ref1 = this.props.kids;
    for (k in ref1) {
      v = ref1[k];
      if (!v.meta.sort) {
        sorted = false;
      }
      _keys[Number(v.meta.sort)] = k;
    }
    if (sorted !== true) {
      _keys = _.keys(this.props.kids).sort();
    }
    if (this.props.dataType === 'post') {
      _keys = _keys.reverse();
    }
    results = [];
    for (i = 0, len = _keys.length; i < len; i++) {
      item = _keys[i];
      path = this.props.path + "/" + item;
      elem = this.props.kids[item];
      href = window.tree.basepath(path);
      parts = [];
      if ((ref2 = elem.meta) != null ? ref2.title : void 0) {
        title = {
          gn: 'h1',
          c: [elem.meta.title]
        };
      } else {
        title = elem.head;
      }
      parts.push(title);
      if (this.props.dataPreview) {
        if (this.props.dataType === 'post') {
          parts.push.apply(parts, elem.snip.c.slice(0, 2));
        } else {
          parts.push(elem.snip);
        }
      }
      if (this.props.titlesOnly) {
        parts = elem.head;
      }
      results.push(li({
        key: item,
        className: (ref3 = this.props.dataType) != null ? ref3 : ""
      }, a({
        href: href,
        className: clas({
          preview: this.props.dataPreview != null
        })
      }, reactify({
        gn: 'div',
        c: parts
      }))));
    }
    return results;
  }
}));



},{"./Async.coffee":"/Users/galen/src/urbit-dev/urb/zod/pub/tree/src/js/components/Async.coffee","classnames":"/Users/galen/src/urbit-dev/urb/zod/pub/tree/src/js/node_modules/classnames/index.js"}],"/Users/galen/src/urbit-dev/urb/zod/pub/tree/src/js/components/LoadComponent.coffee":[function(require,module,exports){
var div, input, recl, ref, textarea;

recl = React.createClass;

ref = React.DOM, div = ref.div, input = ref.input, textarea = ref.textarea;

module.exports = recl({
  displayName: "Load",
  getInitialState: function() {
    return {
      anim: 0
    };
  },
  componentDidMount: function() {
    return this.interval = setInterval(this.setAnim, 100);
  },
  componentWillUnmount: function() {
    return clearInterval(this.interval);
  },
  setAnim: function() {
    var anim;
    anim = this.state.anim + 1;
    if (anim > 3) {
      anim = 0;
    }
    return this.setState({
      anim: anim
    });
  },
  render: function() {
    return div({
      className: "loading"
    }, div({
      className: "spin state-" + this.state.anim
    }, ""));
  }
});



},{}],"/Users/galen/src/urbit-dev/urb/zod/pub/tree/src/js/components/Reactify.coffee":[function(require,module,exports){
var codemirror, components, div, kids, list, load, lost, recl, ref, span, toc;

recl = React.createClass;

ref = React.DOM, div = ref.div, span = ref.span;

load = React.createFactory(require('./LoadComponent.coffee'));

codemirror = require('./CodeMirror.coffee');

list = require('./ListComponent.coffee');

kids = require('./KidsComponent.coffee');

toc = require('./TocComponent.coffee');

lost = recl({
  render: function() {
    return div({}, "lost");
  }
});

components = {
  kids: kids,
  list: list,
  lost: lost,
  toc: toc,
  codemirror: codemirror
};

module.exports = recl({
  displayName: "Virtual",
  render: function() {
    return this.walk(this.props.manx);
  },
  walk: function(elem, key) {
    var ref1, ref2;
    switch (false) {
      case !(elem == null):
        return load({}, "");
      case typeof elem !== "string":
        return elem;
      case elem.gn == null:
        return React.createElement((ref1 = components[elem.gn]) != null ? ref1 : elem.gn, $.extend({
          key: key
        }, elem.ga), (ref2 = elem.c) != null ? ref2.map(this.walk) : void 0);
      default:
        throw "Bad react-json " + (JSON.stringify(elem));
    }
  }
});



},{"./CodeMirror.coffee":"/Users/galen/src/urbit-dev/urb/zod/pub/tree/src/js/components/CodeMirror.coffee","./KidsComponent.coffee":"/Users/galen/src/urbit-dev/urb/zod/pub/tree/src/js/components/KidsComponent.coffee","./ListComponent.coffee":"/Users/galen/src/urbit-dev/urb/zod/pub/tree/src/js/components/ListComponent.coffee","./LoadComponent.coffee":"/Users/galen/src/urbit-dev/urb/zod/pub/tree/src/js/components/LoadComponent.coffee","./TocComponent.coffee":"/Users/galen/src/urbit-dev/urb/zod/pub/tree/src/js/components/TocComponent.coffee"}],"/Users/galen/src/urbit-dev/urb/zod/pub/tree/src/js/components/TocComponent.coffee":[function(require,module,exports){
var TreeStore, div, reactify, recl;

TreeStore = require('../stores/TreeStore.coffee');

recl = React.createClass;

div = React.DOM.div;

reactify = function(manx) {
  return React.createElement(window.tree.reactify, {
    manx: manx
  });
};

module.exports = recl({
  hash: null,
<<<<<<< HEAD
  displayName: "TableOfContents",
=======
  displayName: "TableofContents",
  stateFromStore: function() {
    return {
      body: TreeStore.getBody()
    };
  },
>>>>>>> 35c3974d
  _onChangeStore: function() {
    return this.setState(this.stateFromStore());
  },
  _onChangeStore: function() {
    return this.setState(this.stateFromStore());
  },
  _click: function(e) {
    return document.location.hash = this.urlsafe($(e.target).text());
  },
  urlsafe: function(str) {
    return str.toLowerCase().replace(/\ /g, "-").replace(/[^a-z0-9~_.-]/g, "");
  },
  componentDidMount: function() {
    TreeStore.addChangeListener(this._onChangeStore);
    this.int = setInterval(this.checkHash, 100);
    this.st = $(window).scrollTop();
    $(window).on('scroll', this.checkScroll);
    return this.$headers = $('#toc h1, #toc h2, #toc h3, #toc h4');
  },
  checkScroll: function() {
    var $h, hash, hst, k, ref, results, st, v;
    st = $(window).scrollTop();
    if (Math.abs(this.st - st) > 10) {
      hash = null;
      this.st = st;
      ref = this.$headers;
      results = [];
      for (k in ref) {
        v = ref[k];
        if (v.tagName === void 0) {
          continue;
        }
        $h = $(v);
        hst = $h.offset().top - $h.outerHeight(true) + 10;
        if (hst < st) {
          hash = this.urlsafe($h.text());
        }
        if (hst > st && hash !== this.hash && hash !== null) {
          this.hash = "#" + hash;
          document.location.hash = hash;
          break;
        } else {
          results.push(void 0);
        }
      }
      return results;
    }
  },
  checkHash: function() {
    var $h, hash, k, offset, ref, ref1, results, v;
    if (((ref = document.location.hash) != null ? ref.length : void 0) > 0 && document.location.hash !== this.hash) {
      hash = document.location.hash.slice(1);
      ref1 = this.$headers;
      results = [];
      for (k in ref1) {
        v = ref1[k];
        $h = $(v);
        if (hash === this.urlsafe($h.text())) {
          this.hash = document.location.hash;
          offset = $h.offset().top - $h.outerHeight(true);
          setTimeout(function() {
            return $(window).scrollTop(offset, 10);
          });
          break;
        } else {
          results.push(void 0);
        }
      }
      return results;
    }
  },
  componentWillUnmount: function() {
    TreeStore.removeChangeListener(this._onChangeStore);
    return clearInterval(this.int);
  },
  getInitialState: function() {
    return this.stateFromStore();
  },
<<<<<<< HEAD
  compute: function() {
    var $h, $headers, h, i, len, results;
    $headers = $('#toc h1, #toc h2, #toc h3, #toc h4');
    results = [];
    for (i = 0, len = $headers.length; i < len; i++) {
      h = $headers[i];
      $h = $(h);
      results.push({
        h: h.tagName.toLowerCase(),
        t: $h.text(),
        e: $h
      });
=======
  gotPath: function() {
    return TreeStore.gotSnip(this.state.path);
  },
  collectHeaders: function(e) {
    var hs, k, v;
    hs = [
      {
        gn: "h1",
        ga: {
          className: "t"
        },
        c: ["Table of contents"]
      }
    ];
    for (k in e) {
      v = e[k];
      if (!v.gn) {
        continue;
      }
      if (v.gn[0] === 'h' && parseInt(v.gn[1]) !== NaN) {
        hs.push(v);
      }
    }
    return hs;
  },
  parseHeaders: function() {
    var k, ref, ref1, v;
    if (this.state.body.c) {
      ref = this.state.body.c;
      for (k in ref) {
        v = ref[k];
        if (v.gn === 'div' && ((ref1 = v.ga) != null ? ref1.id : void 0) === "toc") {
          return {
            gn: "div",
            ga: {
              className: "toc",
              onClick: this._click
            },
            c: this.collectHeaders(v.c)
          };
        }
      }
>>>>>>> 35c3974d
    }
  },
  render: function() {
<<<<<<< HEAD
    var onClick;
    onClick = this._click;
    return div({
      className: 'toc'
    }, this.state.tocs.map(function(arg, key) {
      var h, t;
      h = arg.h, t = arg.t;
      return React.DOM[h]({
        onClick: onClick,
        key: key
      }, t);
    }));
=======
    return reactify(this.parseHeaders());
>>>>>>> 35c3974d
  }
});



},{"../stores/TreeStore.coffee":"/Users/galen/src/urbit-dev/urb/zod/pub/tree/src/js/stores/TreeStore.coffee"}],"/Users/galen/src/urbit-dev/urb/zod/pub/tree/src/js/dispatcher/Dispatcher.coffee":[function(require,module,exports){
var Dispatcher;

Dispatcher = require('flux').Dispatcher;

module.exports = _.extend(new Dispatcher(), {
  handleServerAction: function(action) {
    return this.dispatch({
      source: 'server',
      action: action
    });
  },
  handleViewAction: function(action) {
    return this.dispatch({
      source: 'view',
      action: action
    });
  }
});



},{"flux":"/Users/galen/src/urbit-dev/urb/zod/pub/tree/src/js/node_modules/flux/index.js"}],"/Users/galen/src/urbit-dev/urb/zod/pub/tree/src/js/main.coffee":[function(require,module,exports){
var rend;

rend = React.render;

$(function() {
  var $body, TreeActions, TreePersistence, body, checkMove, checkScroll, frag, head, po, setSo, so;
  $body = $('body');
  React.initializeTouchEvents(true);
  head = React.createFactory(require('./components/AnchorComponent.coffee'));
  body = React.createFactory(require('./components/BodyComponent.coffee'));
  window.tree.reactify = require('./components/Reactify.coffee');
  window.tree._basepath = window.urb.util.basepath("/");
  window.tree._basepath += (window.location.pathname.replace(window.tree._basepath, "")).split("/")[0];
  window.tree.basepath = function(path) {
    var _path;
    if (path[0] !== "/") {
      path = "/" + path;
    }
    _path = window.tree._basepath + path;
    if (_path.slice(-1) === "/") {
      _path = _path.slice(0, -1);
    }
    return _path;
  };
  window.tree.fragpath = function(path) {
    return path.replace(window.tree._basepath, "");
  };
  TreeActions = require('./actions/TreeActions.coffee');
  TreePersistence = require('./persistence/TreePersistence.coffee');
  frag = window.tree.fragpath(window.location.pathname);
  TreeActions.setCurr(frag);
  TreeActions.loadPath(frag, window.tree.body, window.tree.kids);
  rend(head({}, ""), $('#nav')[0]);
  rend(body({}, ""), $('#cont')[0]);
  checkScroll = function() {
    if ($(window).scrollTop() > 20) {
      return $('#nav').addClass('scrolling');
    } else {
      return $('#nav').removeClass('scrolling');
    }
  };
  setInterval(checkScroll, 500);
  po = {};
  po.cm = null;
  po.lm = null;
  po.cs = $(window).scrollTop();
  po.ls = $(window).scrollTop();
  $(document).mousemove(function(e) {
    return po.cm = {
      x: e.pageX,
      y: e.pageY
    };
  });
  checkMove = function() {
    var ds, dx, dy;
    if (po.lm !== null && po.cm !== null) {
      po.cs = $(window).scrollTop();
      ds = Math.abs(po.cs - po.ls);
      dx = Math.abs(po.cm.x - po.lm.x);
      dy = Math.abs(po.cm.y - po.lm.y);
      $('#nav').toggleClass('moving', dx > 20 || dy > 20);
    }
    po.lm = po.cm;
    return po.ls = po.cs;
  };
  setInterval(checkMove, 200);
  so = {};
  so.ls = $(window).scrollTop();
  so.cs = $(window).scrollTop();
  so.w = null;
  so.$n = $('#nav');
  so.$d = $('#nav > div');
  so.nh = $('#nav').outerHeight(true);
  setSo = function() {
    so.w = $(window).width();
    return so.$n = $('#nav');
  };
  setInterval(setSo, 200);
  $(window).on('resize', function(e) {
    if (so.w > 1170) {
      return so.$n.removeClass('m-up m-down m-fixed');
    }
  });
  return $(window).on('scroll', function(e) {
    var dy, sto, top;
    so.cs = $(window).scrollTop();
    if (so.w > 1170) {
      so.$n.removeClass('m-up m-down m-fixed');
    }
    if (so.w < 1170) {
      dy = so.ls - so.cs;
      so.$d.removeClass('focus');
      if (so.cs <= 0) {
        so.$n.removeClass('m-up');
        so.$n.addClass('m-down m-fixed');
        return;
      }
      if (so.$n.hasClass('m-fixed' && so.w < 1024)) {
        so.$n.css({
          left: -1 * $(window).scrollLeft()
        });
      }
      if (dy > 0) {
        if (!so.$n.hasClass('m-down')) {
          so.$n.removeClass('m-up').addClass('m-down');
          top = so.cs - so.nh;
          if (top < 0) {
            top = 0;
          }
          so.$n.offset({
            top: top
          });
        }
        if (so.$n.hasClass('m-down') && !so.$n.hasClass('m-fixed') && so.$n.offset().top >= so.cs) {
          so.$n.addClass('m-fixed');
          so.$n.attr({
            style: ''
          });
        }
      }
      if (dy < 0) {
        if (!so.$n.hasClass('m-up')) {
          so.$n.removeClass('m-down m-fixed').addClass('m-up');
          so.$n.attr({
            style: ''
          });
          top = so.cs;
          sto = so.$n.offset().top;
          if (top < 0) {
            top = 0;
          }
          if (top > sto && top < sto + so.nh) {
            top = sto;
          }
          so.$n.offset({
            top: top
          });
        }
      }
    }
    return so.ls = so.cs;
  });
});



},{"./actions/TreeActions.coffee":"/Users/galen/src/urbit-dev/urb/zod/pub/tree/src/js/actions/TreeActions.coffee","./components/AnchorComponent.coffee":"/Users/galen/src/urbit-dev/urb/zod/pub/tree/src/js/components/AnchorComponent.coffee","./components/BodyComponent.coffee":"/Users/galen/src/urbit-dev/urb/zod/pub/tree/src/js/components/BodyComponent.coffee","./components/Reactify.coffee":"/Users/galen/src/urbit-dev/urb/zod/pub/tree/src/js/components/Reactify.coffee","./persistence/TreePersistence.coffee":"/Users/galen/src/urbit-dev/urb/zod/pub/tree/src/js/persistence/TreePersistence.coffee"}],"/Users/galen/src/urbit-dev/urb/zod/pub/tree/src/js/node_modules/classnames/index.js":[function(require,module,exports){
/*!
  Copyright (c) 2015 Jed Watson.
  Licensed under the MIT License (MIT), see
  http://jedwatson.github.io/classnames
*/

(function () {
	'use strict';

	function classNames () {

		var classes = '';

		for (var i = 0; i < arguments.length; i++) {
			var arg = arguments[i];
			if (!arg) continue;

			var argType = typeof arg;

			if ('string' === argType || 'number' === argType) {
				classes += ' ' + arg;

			} else if (Array.isArray(arg)) {
				classes += ' ' + classNames.apply(null, arg);

			} else if ('object' === argType) {
				for (var key in arg) {
					if (arg.hasOwnProperty(key) && arg[key]) {
						classes += ' ' + key;
					}
				}
			}
		}

		return classes.substr(1);
	}

	if (typeof module !== 'undefined' && module.exports) {
		module.exports = classNames;
	} else if (typeof define === 'function' && typeof define.amd === 'object' && define.amd){
		// AMD. Register as an anonymous module.
		define(function () {
			return classNames;
		});
	} else {
		window.classNames = classNames;
	}

}());

},{}],"/Users/galen/src/urbit-dev/urb/zod/pub/tree/src/js/node_modules/flux/index.js":[function(require,module,exports){
/**
 * Copyright (c) 2014-2015, Facebook, Inc.
 * All rights reserved.
 *
 * This source code is licensed under the BSD-style license found in the
 * LICENSE file in the root directory of this source tree. An additional grant
 * of patent rights can be found in the PATENTS file in the same directory.
 */

module.exports.Dispatcher = require('./lib/Dispatcher')

},{"./lib/Dispatcher":"/Users/galen/src/urbit-dev/urb/zod/pub/tree/src/js/node_modules/flux/lib/Dispatcher.js"}],"/Users/galen/src/urbit-dev/urb/zod/pub/tree/src/js/node_modules/flux/lib/Dispatcher.js":[function(require,module,exports){
/*
 * Copyright (c) 2014, Facebook, Inc.
 * All rights reserved.
 *
 * This source code is licensed under the BSD-style license found in the
 * LICENSE file in the root directory of this source tree. An additional grant
 * of patent rights can be found in the PATENTS file in the same directory.
 *
 * @providesModule Dispatcher
 * @typechecks
 */

"use strict";

var invariant = require('./invariant');

var _lastID = 1;
var _prefix = 'ID_';

/**
 * Dispatcher is used to broadcast payloads to registered callbacks. This is
 * different from generic pub-sub systems in two ways:
 *
 *   1) Callbacks are not subscribed to particular events. Every payload is
 *      dispatched to every registered callback.
 *   2) Callbacks can be deferred in whole or part until other callbacks have
 *      been executed.
 *
 * For example, consider this hypothetical flight destination form, which
 * selects a default city when a country is selected:
 *
 *   var flightDispatcher = new Dispatcher();
 *
 *   // Keeps track of which country is selected
 *   var CountryStore = {country: null};
 *
 *   // Keeps track of which city is selected
 *   var CityStore = {city: null};
 *
 *   // Keeps track of the base flight price of the selected city
 *   var FlightPriceStore = {price: null}
 *
 * When a user changes the selected city, we dispatch the payload:
 *
 *   flightDispatcher.dispatch({
 *     actionType: 'city-update',
 *     selectedCity: 'paris'
 *   });
 *
 * This payload is digested by `CityStore`:
 *
 *   flightDispatcher.register(function(payload) {
 *     if (payload.actionType === 'city-update') {
 *       CityStore.city = payload.selectedCity;
 *     }
 *   });
 *
 * When the user selects a country, we dispatch the payload:
 *
 *   flightDispatcher.dispatch({
 *     actionType: 'country-update',
 *     selectedCountry: 'australia'
 *   });
 *
 * This payload is digested by both stores:
 *
 *    CountryStore.dispatchToken = flightDispatcher.register(function(payload) {
 *     if (payload.actionType === 'country-update') {
 *       CountryStore.country = payload.selectedCountry;
 *     }
 *   });
 *
 * When the callback to update `CountryStore` is registered, we save a reference
 * to the returned token. Using this token with `waitFor()`, we can guarantee
 * that `CountryStore` is updated before the callback that updates `CityStore`
 * needs to query its data.
 *
 *   CityStore.dispatchToken = flightDispatcher.register(function(payload) {
 *     if (payload.actionType === 'country-update') {
 *       // `CountryStore.country` may not be updated.
 *       flightDispatcher.waitFor([CountryStore.dispatchToken]);
 *       // `CountryStore.country` is now guaranteed to be updated.
 *
 *       // Select the default city for the new country
 *       CityStore.city = getDefaultCityForCountry(CountryStore.country);
 *     }
 *   });
 *
 * The usage of `waitFor()` can be chained, for example:
 *
 *   FlightPriceStore.dispatchToken =
 *     flightDispatcher.register(function(payload) {
 *       switch (payload.actionType) {
 *         case 'country-update':
 *           flightDispatcher.waitFor([CityStore.dispatchToken]);
 *           FlightPriceStore.price =
 *             getFlightPriceStore(CountryStore.country, CityStore.city);
 *           break;
 *
 *         case 'city-update':
 *           FlightPriceStore.price =
 *             FlightPriceStore(CountryStore.country, CityStore.city);
 *           break;
 *     }
 *   });
 *
 * The `country-update` payload will be guaranteed to invoke the stores'
 * registered callbacks in order: `CountryStore`, `CityStore`, then
 * `FlightPriceStore`.
 */

  function Dispatcher() {
    this.$Dispatcher_callbacks = {};
    this.$Dispatcher_isPending = {};
    this.$Dispatcher_isHandled = {};
    this.$Dispatcher_isDispatching = false;
    this.$Dispatcher_pendingPayload = null;
  }

  /**
   * Registers a callback to be invoked with every dispatched payload. Returns
   * a token that can be used with `waitFor()`.
   *
   * @param {function} callback
   * @return {string}
   */
  Dispatcher.prototype.register=function(callback) {
    var id = _prefix + _lastID++;
    this.$Dispatcher_callbacks[id] = callback;
    return id;
  };

  /**
   * Removes a callback based on its token.
   *
   * @param {string} id
   */
  Dispatcher.prototype.unregister=function(id) {
    invariant(
      this.$Dispatcher_callbacks[id],
      'Dispatcher.unregister(...): `%s` does not map to a registered callback.',
      id
    );
    delete this.$Dispatcher_callbacks[id];
  };

  /**
   * Waits for the callbacks specified to be invoked before continuing execution
   * of the current callback. This method should only be used by a callback in
   * response to a dispatched payload.
   *
   * @param {array<string>} ids
   */
  Dispatcher.prototype.waitFor=function(ids) {
    invariant(
      this.$Dispatcher_isDispatching,
      'Dispatcher.waitFor(...): Must be invoked while dispatching.'
    );
    for (var ii = 0; ii < ids.length; ii++) {
      var id = ids[ii];
      if (this.$Dispatcher_isPending[id]) {
        invariant(
          this.$Dispatcher_isHandled[id],
          'Dispatcher.waitFor(...): Circular dependency detected while ' +
          'waiting for `%s`.',
          id
        );
        continue;
      }
      invariant(
        this.$Dispatcher_callbacks[id],
        'Dispatcher.waitFor(...): `%s` does not map to a registered callback.',
        id
      );
      this.$Dispatcher_invokeCallback(id);
    }
  };

  /**
   * Dispatches a payload to all registered callbacks.
   *
   * @param {object} payload
   */
  Dispatcher.prototype.dispatch=function(payload) {
    invariant(
      !this.$Dispatcher_isDispatching,
      'Dispatch.dispatch(...): Cannot dispatch in the middle of a dispatch.'
    );
    this.$Dispatcher_startDispatching(payload);
    try {
      for (var id in this.$Dispatcher_callbacks) {
        if (this.$Dispatcher_isPending[id]) {
          continue;
        }
        this.$Dispatcher_invokeCallback(id);
      }
    } finally {
      this.$Dispatcher_stopDispatching();
    }
  };

  /**
   * Is this Dispatcher currently dispatching.
   *
   * @return {boolean}
   */
  Dispatcher.prototype.isDispatching=function() {
    return this.$Dispatcher_isDispatching;
  };

  /**
   * Call the callback stored with the given id. Also do some internal
   * bookkeeping.
   *
   * @param {string} id
   * @internal
   */
  Dispatcher.prototype.$Dispatcher_invokeCallback=function(id) {
    this.$Dispatcher_isPending[id] = true;
    this.$Dispatcher_callbacks[id](this.$Dispatcher_pendingPayload);
    this.$Dispatcher_isHandled[id] = true;
  };

  /**
   * Set up bookkeeping needed when dispatching.
   *
   * @param {object} payload
   * @internal
   */
  Dispatcher.prototype.$Dispatcher_startDispatching=function(payload) {
    for (var id in this.$Dispatcher_callbacks) {
      this.$Dispatcher_isPending[id] = false;
      this.$Dispatcher_isHandled[id] = false;
    }
    this.$Dispatcher_pendingPayload = payload;
    this.$Dispatcher_isDispatching = true;
  };

  /**
   * Clear bookkeeping used for dispatching.
   *
   * @internal
   */
  Dispatcher.prototype.$Dispatcher_stopDispatching=function() {
    this.$Dispatcher_pendingPayload = null;
    this.$Dispatcher_isDispatching = false;
  };


module.exports = Dispatcher;

},{"./invariant":"/Users/galen/src/urbit-dev/urb/zod/pub/tree/src/js/node_modules/flux/lib/invariant.js"}],"/Users/galen/src/urbit-dev/urb/zod/pub/tree/src/js/node_modules/flux/lib/invariant.js":[function(require,module,exports){
/**
 * Copyright (c) 2014, Facebook, Inc.
 * All rights reserved.
 *
 * This source code is licensed under the BSD-style license found in the
 * LICENSE file in the root directory of this source tree. An additional grant
 * of patent rights can be found in the PATENTS file in the same directory.
 *
 * @providesModule invariant
 */

"use strict";

/**
 * Use invariant() to assert state which your program assumes to be true.
 *
 * Provide sprintf-style format (only %s is supported) and arguments
 * to provide information about what broke and what you were
 * expecting.
 *
 * The invariant message will be stripped in production, but the invariant
 * will remain to ensure logic does not differ in production.
 */

var invariant = function(condition, format, a, b, c, d, e, f) {
  if (false) {
    if (format === undefined) {
      throw new Error('invariant requires an error message argument');
    }
  }

  if (!condition) {
    var error;
    if (format === undefined) {
      error = new Error(
        'Minified exception occurred; use the non-minified dev environment ' +
        'for the full error message and additional helpful warnings.'
      );
    } else {
      var args = [a, b, c, d, e, f];
      var argIndex = 0;
      error = new Error(
        'Invariant Violation: ' +
        format.replace(/%s/g, function() { return args[argIndex++]; })
      );
    }

    error.framesToPop = 1; // we don't care about invariant's own frame
    throw error;
  }
};

module.exports = invariant;

},{}],"/Users/galen/src/urbit-dev/urb/zod/pub/tree/src/js/persistence/TreePersistence.coffee":[function(require,module,exports){
module.exports = {
  get: function(path, query, cb) {
    var url;
    if (query == null) {
      query = "no-query";
    }
    url = (window.tree.basepath(path)) + ".json?q=" + (this.encode(query));
    return $.get(url, {}, function(data) {
      if (cb) {
        return cb(null, data);
      }
    });
  },
  encode: function(obj) {
    var _encode, delim;
    delim = function(n) {
      return ('_'.repeat(n)) || '.';
    };
    _encode = function(obj) {
      var _dep, dep, k, res, sub, v;
      if (typeof obj !== 'object') {
        return [0, obj];
      }
      dep = 0;
      sub = (function() {
        var ref, results;
        results = [];
        for (k in obj) {
          v = obj[k];
          ref = _encode(v), _dep = ref[0], res = ref[1];
          if (_dep > dep) {
            dep = _dep;
          }
          if (res != null) {
            results.push(k + (delim(_dep)) + res);
          } else {
            results.push(void 0);
          }
        }
        return results;
      })();
      dep++;
      return [dep, sub.join(delim(dep))];
    };
    return (_encode(obj))[1];
  }
};



<<<<<<< HEAD
},{}],18:[function(require,module,exports){
var EventEmitter, MessageDispatcher, TreeStore, _curr, _data, _tree, clog;
=======
},{}],"/Users/galen/src/urbit-dev/urb/zod/pub/tree/src/js/stores/TreeStore.coffee":[function(require,module,exports){
var EventEmitter, MessageDispatcher, TreeStore, _cont, _curr, _got_snip, _snip, _tree, clog;
>>>>>>> 35c3974d

EventEmitter = require('events').EventEmitter;

MessageDispatcher = require('../dispatcher/Dispatcher.coffee');

clog = console.log.bind(console);

_tree = {};

_data = {};

_curr = "";

TreeStore = _.extend(EventEmitter.prototype, {
  addChangeListener: function(cb) {
    return this.on('change', cb);
  },
  removeChangeListener: function(cb) {
    return this.removeListener("change", cb);
  },
  emitChange: function() {
    return this.emit('change');
  },
  pathToArr: function(_path) {
    return _path.split("/");
  },
  fulfill: function(path, query) {
    return this.fulfillAt(this.getTree(path.split('/')), path, query);
  },
  fulfillAt: function(tree, path, query) {
    var data, i, k, len, ref, ref1, sub;
    data = this.fulfillLocal(path, query);
    ref = ["body", "head", "snip", "meta"];
    for (i = 0, len = ref.length; i < len; i++) {
      k = ref[i];
      if (query[k]) {
        data[k] = (ref1 = _data[path]) != null ? ref1[k] : void 0;
      }
    }
    if (query.kids) {
      data.kids = {};
      for (k in tree) {
        sub = tree[k];
        data.kids[k] = this.fulfillAt(sub, path + "/" + k, query.kids);
      }
    }
    if (!_.isEmpty(data)) {
      return data;
    }
  },
  fulfillLocal: function(path, query) {
    var data;
    data = {};
    if (query.path) {
      data.path = path;
    }
    if (query.name) {
      data.name = path.split("/").pop();
    }
    if (query.sein) {
      data.sein = this.getPare(path);
    }
    if (query.next) {
      data.next = this.getNext(path);
    }
    if (query.prev) {
      data.prev = this.getPrev(path);
    }
    return data;
  },
  setCurr: function(path) {
    return _curr = path;
  },
  getCurr: function() {
    return _curr;
  },
  loadPath: function(path, data) {
    return this.loadValues(this.getTree(path.split('/'), true), path, data);
  },
  loadValues: function(tree, path, data) {
    var i, k, len, old, ref, ref1, ref2, v;
    old = (ref = _data[path]) != null ? ref : {};
    ref1 = ["body", "head", "snip", "meta"];
    for (i = 0, len = ref1.length; i < len; i++) {
      k = ref1[i];
      if (data[k] !== void 0) {
        old[k] = data[k];
      }
    }
    ref2 = data.kids;
    for (k in ref2) {
      v = ref2[k];
      if (tree[k] == null) {
        tree[k] = {};
      }
      this.loadValues(tree[k], path + "/" + k, v);
    }
    if (data.kids && _.isEmpty(data.kids)) {
      old.body = {
        gn: 'div',
        c: [
          {
            gn: 'h1',
            ga: {
              className: 'error'
            },
            c: ['Error: Empty path']
          }, {
            gn: 'div',
            c: [
              {
                gn: 'pre',
                c: [this.getCurr()]
              }, {
                gn: 'span',
                c: ['is either empty or does not exist.']
              }
            ]
          }
        ]
      };
    }
    return _data[path] = old;
  },
  getSiblings: function(path) {
    var curr;
    if (path == null) {
      path = _curr;
    }
    curr = path.split("/");
    curr.pop();
    if (curr.length !== 0) {
      return this.getTree(curr);
    } else {
      return {};
    }
  },
  getTree: function(_path, make) {
    var i, len, sub, tree;
    if (make == null) {
      make = false;
    }
    tree = _tree;
    for (i = 0, len = _path.length; i < len; i++) {
      sub = _path[i];
      if (tree[sub] == null) {
        if (!make) {
          return null;
        }
        tree[sub] = {};
      }
      tree = tree[sub];
    }
    return tree;
  },
  getPrev: function(path) {
    var ind, key, par, sibs, win;
    if (path == null) {
      path = _curr;
    }
    sibs = _.keys(this.getSiblings(path)).sort();
    if (sibs.length < 2) {
      return null;
    } else {
      par = path.split("/");
      key = par.pop();
      ind = sibs.indexOf(key);
      win = ind - 1 >= 0 ? sibs[ind - 1] : sibs[sibs.length - 1];
      par.push(win);
      return par.join("/");
    }
  },
  getNext: function(path) {
    var ind, key, par, sibs, win;
    if (path == null) {
      path = _curr;
    }
    sibs = _.keys(this.getSiblings(path)).sort();
    if (sibs.length < 2) {
      return null;
    } else {
      par = path.split("/");
      key = par.pop();
      ind = sibs.indexOf(key);
      win = ind + 1 < sibs.length ? sibs[ind + 1] : sibs[0];
      par.push(win);
      return par.join("/");
    }
  },
  getPare: function(path) {
    var _path;
    if (path == null) {
      path = _curr;
    }
    _path = this.pathToArr(path);
    if (_path.length > 1) {
      _path.pop();
      _path = _path.join("/");
      if (_path === "") {
        _path = "/";
      }
      return _path;
    } else {
      return null;
    }
  }
});

TreeStore.dispatchToken = MessageDispatcher.register(function(payload) {
  var action;
  action = payload.action;
  switch (action.type) {
    case 'path-load':
      TreeStore.loadPath(action.path, action.data);
      return TreeStore.emitChange();
    case 'set-curr':
      TreeStore.setCurr(action.path);
      return TreeStore.emitChange();
  }
});

module.exports = TreeStore;



},{"../dispatcher/Dispatcher.coffee":"/Users/galen/src/urbit-dev/urb/zod/pub/tree/src/js/dispatcher/Dispatcher.coffee","events":"/usr/local/lib/node_modules/watchify/node_modules/browserify/node_modules/events/events.js"}],"/usr/local/lib/node_modules/watchify/node_modules/browserify/node_modules/events/events.js":[function(require,module,exports){
// Copyright Joyent, Inc. and other Node contributors.
//
// Permission is hereby granted, free of charge, to any person obtaining a
// copy of this software and associated documentation files (the
// "Software"), to deal in the Software without restriction, including
// without limitation the rights to use, copy, modify, merge, publish,
// distribute, sublicense, and/or sell copies of the Software, and to permit
// persons to whom the Software is furnished to do so, subject to the
// following conditions:
//
// The above copyright notice and this permission notice shall be included
// in all copies or substantial portions of the Software.
//
// THE SOFTWARE IS PROVIDED "AS IS", WITHOUT WARRANTY OF ANY KIND, EXPRESS
// OR IMPLIED, INCLUDING BUT NOT LIMITED TO THE WARRANTIES OF
// MERCHANTABILITY, FITNESS FOR A PARTICULAR PURPOSE AND NONINFRINGEMENT. IN
// NO EVENT SHALL THE AUTHORS OR COPYRIGHT HOLDERS BE LIABLE FOR ANY CLAIM,
// DAMAGES OR OTHER LIABILITY, WHETHER IN AN ACTION OF CONTRACT, TORT OR
// OTHERWISE, ARISING FROM, OUT OF OR IN CONNECTION WITH THE SOFTWARE OR THE
// USE OR OTHER DEALINGS IN THE SOFTWARE.

function EventEmitter() {
  this._events = this._events || {};
  this._maxListeners = this._maxListeners || undefined;
}
module.exports = EventEmitter;

// Backwards-compat with node 0.10.x
EventEmitter.EventEmitter = EventEmitter;

EventEmitter.prototype._events = undefined;
EventEmitter.prototype._maxListeners = undefined;

// By default EventEmitters will print a warning if more than 10 listeners are
// added to it. This is a useful default which helps finding memory leaks.
EventEmitter.defaultMaxListeners = 10;

// Obviously not all Emitters should be limited to 10. This function allows
// that to be increased. Set to zero for unlimited.
EventEmitter.prototype.setMaxListeners = function(n) {
  if (!isNumber(n) || n < 0 || isNaN(n))
    throw TypeError('n must be a positive number');
  this._maxListeners = n;
  return this;
};

EventEmitter.prototype.emit = function(type) {
  var er, handler, len, args, i, listeners;

  if (!this._events)
    this._events = {};

  // If there is no 'error' event listener then throw.
  if (type === 'error') {
    if (!this._events.error ||
        (isObject(this._events.error) && !this._events.error.length)) {
      er = arguments[1];
      if (er instanceof Error) {
        throw er; // Unhandled 'error' event
      } else {
        throw TypeError('Uncaught, unspecified "error" event.');
      }
      return false;
    }
  }

  handler = this._events[type];

  if (isUndefined(handler))
    return false;

  if (isFunction(handler)) {
    switch (arguments.length) {
      // fast cases
      case 1:
        handler.call(this);
        break;
      case 2:
        handler.call(this, arguments[1]);
        break;
      case 3:
        handler.call(this, arguments[1], arguments[2]);
        break;
      // slower
      default:
        len = arguments.length;
        args = new Array(len - 1);
        for (i = 1; i < len; i++)
          args[i - 1] = arguments[i];
        handler.apply(this, args);
    }
  } else if (isObject(handler)) {
    len = arguments.length;
    args = new Array(len - 1);
    for (i = 1; i < len; i++)
      args[i - 1] = arguments[i];

    listeners = handler.slice();
    len = listeners.length;
    for (i = 0; i < len; i++)
      listeners[i].apply(this, args);
  }

  return true;
};

EventEmitter.prototype.addListener = function(type, listener) {
  var m;

  if (!isFunction(listener))
    throw TypeError('listener must be a function');

  if (!this._events)
    this._events = {};

  // To avoid recursion in the case that type === "newListener"! Before
  // adding it to the listeners, first emit "newListener".
  if (this._events.newListener)
    this.emit('newListener', type,
              isFunction(listener.listener) ?
              listener.listener : listener);

  if (!this._events[type])
    // Optimize the case of one listener. Don't need the extra array object.
    this._events[type] = listener;
  else if (isObject(this._events[type]))
    // If we've already got an array, just append.
    this._events[type].push(listener);
  else
    // Adding the second element, need to change to array.
    this._events[type] = [this._events[type], listener];

  // Check for listener leak
  if (isObject(this._events[type]) && !this._events[type].warned) {
    var m;
    if (!isUndefined(this._maxListeners)) {
      m = this._maxListeners;
    } else {
      m = EventEmitter.defaultMaxListeners;
    }

    if (m && m > 0 && this._events[type].length > m) {
      this._events[type].warned = true;
      console.error('(node) warning: possible EventEmitter memory ' +
                    'leak detected. %d listeners added. ' +
                    'Use emitter.setMaxListeners() to increase limit.',
                    this._events[type].length);
      if (typeof console.trace === 'function') {
        // not supported in IE 10
        console.trace();
      }
    }
  }

  return this;
};

EventEmitter.prototype.on = EventEmitter.prototype.addListener;

EventEmitter.prototype.once = function(type, listener) {
  if (!isFunction(listener))
    throw TypeError('listener must be a function');

  var fired = false;

  function g() {
    this.removeListener(type, g);

    if (!fired) {
      fired = true;
      listener.apply(this, arguments);
    }
  }

  g.listener = listener;
  this.on(type, g);

  return this;
};

// emits a 'removeListener' event iff the listener was removed
EventEmitter.prototype.removeListener = function(type, listener) {
  var list, position, length, i;

  if (!isFunction(listener))
    throw TypeError('listener must be a function');

  if (!this._events || !this._events[type])
    return this;

  list = this._events[type];
  length = list.length;
  position = -1;

  if (list === listener ||
      (isFunction(list.listener) && list.listener === listener)) {
    delete this._events[type];
    if (this._events.removeListener)
      this.emit('removeListener', type, listener);

  } else if (isObject(list)) {
    for (i = length; i-- > 0;) {
      if (list[i] === listener ||
          (list[i].listener && list[i].listener === listener)) {
        position = i;
        break;
      }
    }

    if (position < 0)
      return this;

    if (list.length === 1) {
      list.length = 0;
      delete this._events[type];
    } else {
      list.splice(position, 1);
    }

    if (this._events.removeListener)
      this.emit('removeListener', type, listener);
  }

  return this;
};

EventEmitter.prototype.removeAllListeners = function(type) {
  var key, listeners;

  if (!this._events)
    return this;

  // not listening for removeListener, no need to emit
  if (!this._events.removeListener) {
    if (arguments.length === 0)
      this._events = {};
    else if (this._events[type])
      delete this._events[type];
    return this;
  }

  // emit removeListener for all listeners on all events
  if (arguments.length === 0) {
    for (key in this._events) {
      if (key === 'removeListener') continue;
      this.removeAllListeners(key);
    }
    this.removeAllListeners('removeListener');
    this._events = {};
    return this;
  }

  listeners = this._events[type];

  if (isFunction(listeners)) {
    this.removeListener(type, listeners);
  } else {
    // LIFO order
    while (listeners.length)
      this.removeListener(type, listeners[listeners.length - 1]);
  }
  delete this._events[type];

  return this;
};

EventEmitter.prototype.listeners = function(type) {
  var ret;
  if (!this._events || !this._events[type])
    ret = [];
  else if (isFunction(this._events[type]))
    ret = [this._events[type]];
  else
    ret = this._events[type].slice();
  return ret;
};

EventEmitter.listenerCount = function(emitter, type) {
  var ret;
  if (!emitter._events || !emitter._events[type])
    ret = 0;
  else if (isFunction(emitter._events[type]))
    ret = 1;
  else
    ret = emitter._events[type].length;
  return ret;
};

function isFunction(arg) {
  return typeof arg === 'function';
}

function isNumber(arg) {
  return typeof arg === 'number';
}

function isObject(arg) {
  return typeof arg === 'object' && arg !== null;
}

function isUndefined(arg) {
  return arg === void 0;
}

},{}]},{},["/Users/galen/src/urbit-dev/urb/zod/pub/tree/src/js/main.coffee"]);<|MERGE_RESOLUTION|>--- conflicted
+++ resolved
@@ -1,4 +1,4 @@
-(function e(t,n,r){function s(o,u){if(!n[o]){if(!t[o]){var a=typeof require=="function"&&require;if(!u&&a)return a(o,!0);if(i)return i(o,!0);var f=new Error("Cannot find module '"+o+"'");throw f.code="MODULE_NOT_FOUND",f}var l=n[o]={exports:{}};t[o][0].call(l.exports,function(e){var n=t[o][1][e];return s(n?n:e)},l,l.exports,e,t,n,r)}return n[o].exports}var i=typeof require=="function"&&require;for(var o=0;o<r.length;o++)s(r[o]);return s})({"/Users/galen/src/urbit-dev/urb/zod/pub/tree/src/js/actions/TreeActions.coffee":[function(require,module,exports){
+(function e(t,n,r){function s(o,u){if(!n[o]){if(!t[o]){var a=typeof require=="function"&&require;if(!u&&a)return a(o,!0);if(i)return i(o,!0);var f=new Error("Cannot find module '"+o+"'");throw f.code="MODULE_NOT_FOUND",f}var l=n[o]={exports:{}};t[o][0].call(l.exports,function(e){var n=t[o][1][e];return s(n?n:e)},l,l.exports,e,t,n,r)}return n[o].exports}var i=typeof require=="function"&&require;for(var o=0;o<r.length;o++)s(r[o]);return s})({1:[function(require,module,exports){
 var TreeDispatcher, TreePersistence;
 
 TreeDispatcher = require('../dispatcher/Dispatcher.coffee');
@@ -36,7 +36,7 @@
 
 
 
-},{"../dispatcher/Dispatcher.coffee":"/Users/galen/src/urbit-dev/urb/zod/pub/tree/src/js/dispatcher/Dispatcher.coffee","../persistence/TreePersistence.coffee":"/Users/galen/src/urbit-dev/urb/zod/pub/tree/src/js/persistence/TreePersistence.coffee"}],"/Users/galen/src/urbit-dev/urb/zod/pub/tree/src/js/components/AnchorComponent.coffee":[function(require,module,exports){
+},{"../dispatcher/Dispatcher.coffee":11,"../persistence/TreePersistence.coffee":17}],2:[function(require,module,exports){
 var BodyComponent, Links, TreeActions, TreeStore, a, clas, div, query, recl, ref;
 
 clas = require('classnames');
@@ -68,16 +68,16 @@
     }, this.props.children, this._render());
   },
   _render: function() {
-    var k, keys, ref1, sorted, style, v;
+    var k, keys, ref1, ref2, ref3, sorted, style, v;
     sorted = true;
     keys = [];
     ref1 = this.props.kids;
     for (k in ref1) {
       v = ref1[k];
-      if (!v.meta.sort) {
+      if (((ref2 = v.meta) != null ? ref2.sort : void 0) == null) {
         sorted = false;
       }
-      keys[Number(v.meta.sort)] = k;
+      keys[Number((ref3 = v.meta) != null ? ref3.sort : void 0)] = k;
     }
     if (sorted !== true) {
       keys = _(this.props.kids).keys().sort();
@@ -285,7 +285,7 @@
 
 
 
-},{"../actions/TreeActions.coffee":"/Users/galen/src/urbit-dev/urb/zod/pub/tree/src/js/actions/TreeActions.coffee","../stores/TreeStore.coffee":"/Users/galen/src/urbit-dev/urb/zod/pub/tree/src/js/stores/TreeStore.coffee","./Async.coffee":"/Users/galen/src/urbit-dev/urb/zod/pub/tree/src/js/components/Async.coffee","./BodyComponent.coffee":"/Users/galen/src/urbit-dev/urb/zod/pub/tree/src/js/components/BodyComponent.coffee","classnames":"/Users/galen/src/urbit-dev/urb/zod/pub/tree/src/js/node_modules/classnames/index.js"}],"/Users/galen/src/urbit-dev/urb/zod/pub/tree/src/js/components/Async.coffee":[function(require,module,exports){
+},{"../actions/TreeActions.coffee":1,"../stores/TreeStore.coffee":18,"./Async.coffee":3,"./BodyComponent.coffee":4,"classnames":13}],3:[function(require,module,exports){
 var TreeActions, TreeStore, _load, code, div, recl, ref, span;
 
 _load = require('./LoadComponent.coffee');
@@ -376,7 +376,7 @@
 
 
 
-},{"../actions/TreeActions.coffee":"/Users/galen/src/urbit-dev/urb/zod/pub/tree/src/js/actions/TreeActions.coffee","../stores/TreeStore.coffee":"/Users/galen/src/urbit-dev/urb/zod/pub/tree/src/js/stores/TreeStore.coffee","./LoadComponent.coffee":"/Users/galen/src/urbit-dev/urb/zod/pub/tree/src/js/components/LoadComponent.coffee"}],"/Users/galen/src/urbit-dev/urb/zod/pub/tree/src/js/components/BodyComponent.coffee":[function(require,module,exports){
+},{"../actions/TreeActions.coffee":1,"../stores/TreeStore.coffee":18,"./LoadComponent.coffee":8}],4:[function(require,module,exports){
 var div, query, reactify, recl;
 
 reactify = React.createFactory(require('./Reactify.coffee'));
@@ -404,7 +404,7 @@
 
 
 
-},{"./Async.coffee":"/Users/galen/src/urbit-dev/urb/zod/pub/tree/src/js/components/Async.coffee","./Reactify.coffee":"/Users/galen/src/urbit-dev/urb/zod/pub/tree/src/js/components/Reactify.coffee"}],"/Users/galen/src/urbit-dev/urb/zod/pub/tree/src/js/components/CodeMirror.coffee":[function(require,module,exports){
+},{"./Async.coffee":3,"./Reactify.coffee":9}],5:[function(require,module,exports){
 var div, recl, ref, textarea;
 
 recl = React.createClass;
@@ -428,7 +428,7 @@
 
 
 
-},{}],"/Users/galen/src/urbit-dev/urb/zod/pub/tree/src/js/components/KidsComponent.coffee":[function(require,module,exports){
+},{}],6:[function(require,module,exports){
 var a, div, hr, li, query, reactify, recl, ref, ul;
 
 reactify = function(manx) {
@@ -472,7 +472,7 @@
 
 
 
-},{"./Async.coffee":"/Users/galen/src/urbit-dev/urb/zod/pub/tree/src/js/components/Async.coffee"}],"/Users/galen/src/urbit-dev/urb/zod/pub/tree/src/js/components/ListComponent.coffee":[function(require,module,exports){
+},{"./Async.coffee":3}],7:[function(require,module,exports){
 var a, clas, div, h1, li, query, reactify, recl, ref, ul;
 
 clas = require('classnames');
@@ -510,16 +510,16 @@
     }, this.renderList());
   },
   renderList: function() {
-    var _keys, elem, href, i, item, k, len, parts, path, ref1, ref2, ref3, results, sorted, title, v;
+    var _keys, elem, href, i, item, k, len, parts, path, ref1, ref2, ref3, ref4, ref5, results, sorted, title, v;
     sorted = true;
     _keys = [];
     ref1 = this.props.kids;
     for (k in ref1) {
       v = ref1[k];
-      if (!v.meta.sort) {
+      if (((ref2 = v.meta) != null ? ref2.sort : void 0) == null) {
         sorted = false;
       }
-      _keys[Number(v.meta.sort)] = k;
+      _keys[Number((ref3 = v.meta) != null ? ref3.sort : void 0)] = k;
     }
     if (sorted !== true) {
       _keys = _.keys(this.props.kids).sort();
@@ -534,7 +534,7 @@
       elem = this.props.kids[item];
       href = window.tree.basepath(path);
       parts = [];
-      if ((ref2 = elem.meta) != null ? ref2.title : void 0) {
+      if ((ref4 = elem.meta) != null ? ref4.title : void 0) {
         title = {
           gn: 'h1',
           c: [elem.meta.title]
@@ -555,7 +555,7 @@
       }
       results.push(li({
         key: item,
-        className: (ref3 = this.props.dataType) != null ? ref3 : ""
+        className: (ref5 = this.props.dataType) != null ? ref5 : ""
       }, a({
         href: href,
         className: clas({
@@ -572,7 +572,7 @@
 
 
 
-},{"./Async.coffee":"/Users/galen/src/urbit-dev/urb/zod/pub/tree/src/js/components/Async.coffee","classnames":"/Users/galen/src/urbit-dev/urb/zod/pub/tree/src/js/node_modules/classnames/index.js"}],"/Users/galen/src/urbit-dev/urb/zod/pub/tree/src/js/components/LoadComponent.coffee":[function(require,module,exports){
+},{"./Async.coffee":3,"classnames":13}],8:[function(require,module,exports){
 var div, input, recl, ref, textarea;
 
 recl = React.createClass;
@@ -613,7 +613,7 @@
 
 
 
-},{}],"/Users/galen/src/urbit-dev/urb/zod/pub/tree/src/js/components/Reactify.coffee":[function(require,module,exports){
+},{}],9:[function(require,module,exports){
 var codemirror, components, div, kids, list, load, lost, recl, ref, span, toc;
 
 recl = React.createClass;
@@ -668,10 +668,10 @@
 
 
 
-},{"./CodeMirror.coffee":"/Users/galen/src/urbit-dev/urb/zod/pub/tree/src/js/components/CodeMirror.coffee","./KidsComponent.coffee":"/Users/galen/src/urbit-dev/urb/zod/pub/tree/src/js/components/KidsComponent.coffee","./ListComponent.coffee":"/Users/galen/src/urbit-dev/urb/zod/pub/tree/src/js/components/ListComponent.coffee","./LoadComponent.coffee":"/Users/galen/src/urbit-dev/urb/zod/pub/tree/src/js/components/LoadComponent.coffee","./TocComponent.coffee":"/Users/galen/src/urbit-dev/urb/zod/pub/tree/src/js/components/TocComponent.coffee"}],"/Users/galen/src/urbit-dev/urb/zod/pub/tree/src/js/components/TocComponent.coffee":[function(require,module,exports){
-var TreeStore, div, reactify, recl;
-
-TreeStore = require('../stores/TreeStore.coffee');
+},{"./CodeMirror.coffee":5,"./KidsComponent.coffee":6,"./ListComponent.coffee":7,"./LoadComponent.coffee":8,"./TocComponent.coffee":10}],10:[function(require,module,exports){
+var div, query, reactify, recl;
+
+query = require('./Async.coffee');
 
 recl = React.createClass;
 
@@ -683,24 +683,11 @@
   });
 };
 
-module.exports = recl({
+module.exports = query({
+  body: 't'
+}, recl({
   hash: null,
-<<<<<<< HEAD
   displayName: "TableOfContents",
-=======
-  displayName: "TableofContents",
-  stateFromStore: function() {
-    return {
-      body: TreeStore.getBody()
-    };
-  },
->>>>>>> 35c3974d
-  _onChangeStore: function() {
-    return this.setState(this.stateFromStore());
-  },
-  _onChangeStore: function() {
-    return this.setState(this.stateFromStore());
-  },
   _click: function(e) {
     return document.location.hash = this.urlsafe($(e.target).text());
   },
@@ -708,7 +695,6 @@
     return str.toLowerCase().replace(/\ /g, "-").replace(/[^a-z0-9~_.-]/g, "");
   },
   componentDidMount: function() {
-    TreeStore.addChangeListener(this._onChangeStore);
     this.int = setInterval(this.checkHash, 100);
     this.st = $(window).scrollTop();
     $(window).on('scroll', this.checkScroll);
@@ -767,28 +753,7 @@
     }
   },
   componentWillUnmount: function() {
-    TreeStore.removeChangeListener(this._onChangeStore);
     return clearInterval(this.int);
-  },
-  getInitialState: function() {
-    return this.stateFromStore();
-  },
-<<<<<<< HEAD
-  compute: function() {
-    var $h, $headers, h, i, len, results;
-    $headers = $('#toc h1, #toc h2, #toc h3, #toc h4');
-    results = [];
-    for (i = 0, len = $headers.length; i < len; i++) {
-      h = $headers[i];
-      $h = $(h);
-      results.push({
-        h: h.tagName.toLowerCase(),
-        t: $h.text(),
-        e: $h
-      });
-=======
-  gotPath: function() {
-    return TreeStore.gotSnip(this.state.path);
   },
   collectHeaders: function(e) {
     var hs, k, v;
@@ -814,8 +779,8 @@
   },
   parseHeaders: function() {
     var k, ref, ref1, v;
-    if (this.state.body.c) {
-      ref = this.state.body.c;
+    if (this.props.body.c) {
+      ref = this.props.body.c;
       for (k in ref) {
         v = ref[k];
         if (v.gn === 'div' && ((ref1 = v.ga) != null ? ref1.id : void 0) === "toc") {
@@ -829,32 +794,16 @@
           };
         }
       }
->>>>>>> 35c3974d
     }
   },
   render: function() {
-<<<<<<< HEAD
-    var onClick;
-    onClick = this._click;
-    return div({
-      className: 'toc'
-    }, this.state.tocs.map(function(arg, key) {
-      var h, t;
-      h = arg.h, t = arg.t;
-      return React.DOM[h]({
-        onClick: onClick,
-        key: key
-      }, t);
-    }));
-=======
     return reactify(this.parseHeaders());
->>>>>>> 35c3974d
-  }
-});
-
-
-
-},{"../stores/TreeStore.coffee":"/Users/galen/src/urbit-dev/urb/zod/pub/tree/src/js/stores/TreeStore.coffee"}],"/Users/galen/src/urbit-dev/urb/zod/pub/tree/src/js/dispatcher/Dispatcher.coffee":[function(require,module,exports){
+  }
+}));
+
+
+
+},{"./Async.coffee":3}],11:[function(require,module,exports){
 var Dispatcher;
 
 Dispatcher = require('flux').Dispatcher;
@@ -876,7 +825,7 @@
 
 
 
-},{"flux":"/Users/galen/src/urbit-dev/urb/zod/pub/tree/src/js/node_modules/flux/index.js"}],"/Users/galen/src/urbit-dev/urb/zod/pub/tree/src/js/main.coffee":[function(require,module,exports){
+},{"flux":14}],12:[function(require,module,exports){
 var rend;
 
 rend = React.render;
@@ -1023,7 +972,7 @@
 
 
 
-},{"./actions/TreeActions.coffee":"/Users/galen/src/urbit-dev/urb/zod/pub/tree/src/js/actions/TreeActions.coffee","./components/AnchorComponent.coffee":"/Users/galen/src/urbit-dev/urb/zod/pub/tree/src/js/components/AnchorComponent.coffee","./components/BodyComponent.coffee":"/Users/galen/src/urbit-dev/urb/zod/pub/tree/src/js/components/BodyComponent.coffee","./components/Reactify.coffee":"/Users/galen/src/urbit-dev/urb/zod/pub/tree/src/js/components/Reactify.coffee","./persistence/TreePersistence.coffee":"/Users/galen/src/urbit-dev/urb/zod/pub/tree/src/js/persistence/TreePersistence.coffee"}],"/Users/galen/src/urbit-dev/urb/zod/pub/tree/src/js/node_modules/classnames/index.js":[function(require,module,exports){
+},{"./actions/TreeActions.coffee":1,"./components/AnchorComponent.coffee":2,"./components/BodyComponent.coffee":4,"./components/Reactify.coffee":9,"./persistence/TreePersistence.coffee":17}],13:[function(require,module,exports){
 /*!
   Copyright (c) 2015 Jed Watson.
   Licensed under the MIT License (MIT), see
@@ -1074,7 +1023,7 @@
 
 }());
 
-},{}],"/Users/galen/src/urbit-dev/urb/zod/pub/tree/src/js/node_modules/flux/index.js":[function(require,module,exports){
+},{}],14:[function(require,module,exports){
 /**
  * Copyright (c) 2014-2015, Facebook, Inc.
  * All rights reserved.
@@ -1086,7 +1035,7 @@
 
 module.exports.Dispatcher = require('./lib/Dispatcher')
 
-},{"./lib/Dispatcher":"/Users/galen/src/urbit-dev/urb/zod/pub/tree/src/js/node_modules/flux/lib/Dispatcher.js"}],"/Users/galen/src/urbit-dev/urb/zod/pub/tree/src/js/node_modules/flux/lib/Dispatcher.js":[function(require,module,exports){
+},{"./lib/Dispatcher":15}],15:[function(require,module,exports){
 /*
  * Copyright (c) 2014, Facebook, Inc.
  * All rights reserved.
@@ -1338,7 +1287,7 @@
 
 module.exports = Dispatcher;
 
-},{"./invariant":"/Users/galen/src/urbit-dev/urb/zod/pub/tree/src/js/node_modules/flux/lib/invariant.js"}],"/Users/galen/src/urbit-dev/urb/zod/pub/tree/src/js/node_modules/flux/lib/invariant.js":[function(require,module,exports){
+},{"./invariant":16}],16:[function(require,module,exports){
 /**
  * Copyright (c) 2014, Facebook, Inc.
  * All rights reserved.
@@ -1393,7 +1342,7 @@
 
 module.exports = invariant;
 
-},{}],"/Users/galen/src/urbit-dev/urb/zod/pub/tree/src/js/persistence/TreePersistence.coffee":[function(require,module,exports){
+},{}],17:[function(require,module,exports){
 module.exports = {
   get: function(path, query, cb) {
     var url;
@@ -1444,13 +1393,8 @@
 
 
 
-<<<<<<< HEAD
 },{}],18:[function(require,module,exports){
 var EventEmitter, MessageDispatcher, TreeStore, _curr, _data, _tree, clog;
-=======
-},{}],"/Users/galen/src/urbit-dev/urb/zod/pub/tree/src/js/stores/TreeStore.coffee":[function(require,module,exports){
-var EventEmitter, MessageDispatcher, TreeStore, _cont, _curr, _got_snip, _snip, _tree, clog;
->>>>>>> 35c3974d
 
 EventEmitter = require('events').EventEmitter;
 
@@ -1676,7 +1620,7 @@
 
 
 
-},{"../dispatcher/Dispatcher.coffee":"/Users/galen/src/urbit-dev/urb/zod/pub/tree/src/js/dispatcher/Dispatcher.coffee","events":"/usr/local/lib/node_modules/watchify/node_modules/browserify/node_modules/events/events.js"}],"/usr/local/lib/node_modules/watchify/node_modules/browserify/node_modules/events/events.js":[function(require,module,exports){
+},{"../dispatcher/Dispatcher.coffee":11,"events":19}],19:[function(require,module,exports){
 // Copyright Joyent, Inc. and other Node contributors.
 //
 // Permission is hereby granted, free of charge, to any person obtaining a
@@ -1736,10 +1680,8 @@
       er = arguments[1];
       if (er instanceof Error) {
         throw er; // Unhandled 'error' event
-      } else {
-        throw TypeError('Uncaught, unspecified "error" event.');
-      }
-      return false;
+      }
+      throw TypeError('Uncaught, unspecified "error" event.');
     }
   }
 
@@ -1981,4 +1923,4 @@
   return arg === void 0;
 }
 
-},{}]},{},["/Users/galen/src/urbit-dev/urb/zod/pub/tree/src/js/main.coffee"]);+},{}]},{},[12]);